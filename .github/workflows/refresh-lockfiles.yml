--- conflicted
+++ resolved
@@ -54,13 +54,8 @@
           conda install -y -c conda-forge conda-lock
       - name: generate lockfile
         run: |
-<<<<<<< HEAD
-          $CONDA/bin/conda-lock lock -p linux-64 -f requirements/ci/${{matrix.python}}.yml
+          $CONDA/bin/conda-lock lock -k explicit -p linux-64 -f requirements/ci/${{matrix.python}}.yml
           mv conda-linux-64.lock ${{matrix.python}}-linux-64.lock
-=======
-          $CONDA/bin/conda-lock lock -k explicit -p linux-64 -f requirements/ci/py${{matrix.python}}.yml
-          mv conda-linux-64.lock py${{matrix.python}}-linux-64.lock
->>>>>>> 07991fd3
       - name: output lockfile
         uses: actions/upload-artifact@v2
         with:
