[metadata]
author = SciTools Developers
author_email = scitools.pub@gmail.com
classifiers =
    Development Status :: 5 - Production/Stable
    Intended Audience :: Science/Research
    License :: OSI Approved :: GNU Lesser General Public License v3 or later (LGPLv3+)
    Operating System :: MacOS
    Operating System :: POSIX
    Operating System :: POSIX :: Linux
    Operating System :: Unix
    Programming Language :: Python
    Programming Language :: Python :: 3 :: Only
    Programming Language :: Python :: 3.8
    Programming Language :: Python :: 3.9
    Programming Language :: Python :: 3.10
    Programming Language :: Python :: Implementation :: CPython
    Topic :: Scientific/Engineering
    Topic :: Scientific/Engineering :: Atmospheric Science
    Topic :: Scientific/Engineering :: Visualization
description = A powerful, format-agnostic, community-driven Python package for analysing and visualising Earth science data
download_url = https://github.com/SciTools/iris
keywords =
    cf-metadata
    data-analysis
    earth-science
    grib
    netcdf
    meteorology
    oceanography
    space-weather
    ugrid
    visualisation
license = LGPL-3.0-or-later
license_files = COPYING.LESSER
long_description = file: README.md
long_description_content_type = text/markdown
name = scitools-iris
project_urls =
    Code = https://github.com/SciTools/iris
    Discussions = https://github.com/SciTools/iris/discussions
    Documentation = https://scitools-iris.readthedocs.io/en/stable/
    Issues = https://github.com/SciTools/iris/issues
url = https://github.com/SciTools/iris
version = attr: iris.__version__

[options]
include_package_data = True
install_requires =
    cartopy>=0.21
    cf-units>=3.1
    cftime>=1.5.0
    dask[array]>=2022.9.0
    matplotlib>=3.5
    netcdf4
    numpy>=1.19
    scipy
    shapely!=1.8.3
    xxhash
packages = find_namespace:
package_dir =
    =lib
python_requires =
    >=3.8
zip_safe = False

[options.packages.find]
where = lib

[options.extras_require]
docs =
    sphinx<5
    sphinx-copybutton
    sphinx-gallery>=0.11.0
    sphinxcontrib-napoleon
<<<<<<< HEAD
    sphinx-design
=======
    sphinx-panels
    pydata-sphinx-theme>=0.13.0
>>>>>>> 4dd45cc9
test =
    filelock
    imagehash>=4.0
    pre-commit
    requests
    pytest
    pytest-xdist
all =
    mo_pack
    nc-time-axis>=1.4
    pandas
    stratify
    %(docs)s
    %(test)s

[flake8]
# References:
#   https://flake8.readthedocs.io/en/latest/user/configuration.html
#   https://flake8.readthedocs.io/en/latest/user/error-codes.html
#   https://pycodestyle.readthedocs.io/en/latest/intro.html#error-codes

max-line-length = 80
max-complexity = 50
select = C,E,F,W,B,B950
ignore =
    # E203: whitespace before ':'
    E203,
    # E226: missing whitespace around arithmetic operator
    E226,
    # E231: missing whitespace after ',', ';', or ':'
    E231,
    # E402: module level imports on one line
    E402,
    # E501: line too long
    E501,
    # E731: do not assign a lambda expression, use a def
    E731,
    # W503: line break before binary operator
    W503,
    # W504: line break after binary operator
    W504,
exclude =
    #
    # ignore the following directories
    #
    .eggs,
    build,
    docs/src/sphinxext/*,
    tools/*,
    benchmarks/*,
    #
    # ignore auto-generated files
    #
    _ff_cross_refrences.py,
    std_names.py,
    um_cf_map.py,
    #
    # ignore third-party files
    #
    gitwash_dumper.py,
    #
    # convenience imports
    #
    lib/iris/common/__init__.py<|MERGE_RESOLUTION|>--- conflicted
+++ resolved
@@ -73,12 +73,8 @@
     sphinx-copybutton
     sphinx-gallery>=0.11.0
     sphinxcontrib-napoleon
-<<<<<<< HEAD
     sphinx-design
-=======
-    sphinx-panels
     pydata-sphinx-theme>=0.13.0
->>>>>>> 4dd45cc9
 test =
     filelock
     imagehash>=4.0
