[build-system]
# Defined by PEP 518
requires = [
  "setuptools>=64",
  "setuptools_scm[toml]>=7.0",
  "wheel",
]
# Defined by PEP 517
build-backend = "setuptools.build_meta"

[project]
authors = [
    {name = "Iris Contributors", email = "scitools.pub@gmail.com"}
]
classifiers = [
    "Development Status :: 5 - Production/Stable",
    "Intended Audience :: Science/Research",
    "License :: OSI Approved :: BSD License",
    "Operating System :: MacOS",
    "Operating System :: POSIX",
    "Operating System :: POSIX :: Linux",
    "Operating System :: Unix",
    "Programming Language :: Python",
    "Programming Language :: Python :: 3 :: Only",
    "Programming Language :: Python :: 3.10",
    "Programming Language :: Python :: 3.11",
    "Programming Language :: Python :: 3.12",
    "Programming Language :: Python :: Implementation :: CPython",
    "Topic :: Scientific/Engineering",
    "Topic :: Scientific/Engineering :: Atmospheric Science",
    "Topic :: Scientific/Engineering :: Visualization",
]
dynamic = [
    "dependencies",
    "readme",
    "version",
]
description = "A powerful, format-agnostic, community-driven Python package for analysing and visualising Earth science data"
keywords = [
    "cf-metadata",
    "data-analysis",
    "earth-science",
    "grib",
    "netcdf",
    "meteorology",
    "oceanography",
    "space-weather",
    "ugrid",
    "visualisation",
]
license = {text = "BSD-3-Clause"}
name = "scitools-iris"
requires-python = ">=3.10"

[project.urls]
Code = "https://github.com/SciTools/iris"
Discussions = "https://github.com/SciTools/iris/discussions"
Documentation = "https://scitools-iris.readthedocs.io/en/stable/"
Issues = "https://github.com/SciTools/iris/issues"

[tool.ruff]
# Exclude the following, in addition to the standard set of exclusions.
# https://docs.astral.sh/ruff/settings/#exclude
extend-exclude = [
    "_ff_cross_references.py",
    "um_cf_map.py",
    "docs/src/sphinxext",
    "tools",
]
line-length = 88
src = [
    "benchmarks",
    "lib",
    "docs/src",
]

[tool.ruff.format]
preview = false

[tool.ruff.lint]
ignore = [
    # NOTE: Non-permanent exclusions should be added to the ".ruff.toml" file.

    # flake8-commas (COM)
    # https://docs.astral.sh/ruff/rules/#flake8-commas-com
    "COM812",  # Trailing comma missing.
    "COM819",  # Trailing comma prohibited.

    # flake8-implicit-str-concat (ISC)
    # https://docs.astral.sh/ruff/rules/single-line-implicit-string-concatenation/
    # NOTE: This rule may cause conflicts when used with "ruff format".
    "ISC001",  # Implicitly concatenate string literals on one line.
    ]
    preview = false
    select = [
        "ALL",
        # list specific rules to include that is skipped using numpy convention.
        "D212",  # Multi-line docstring summary should start at the first line
    ]

[tool.ruff.lint.isort]
force-sort-within-sections = true
known-first-party = ["iris"]

[tool.ruff.lint.per-file-ignores]
# All test scripts

"lib/iris/tests/*.py" = [
    # https://docs.astral.sh/ruff/rules/undocumented-public-module/
    "D100",  # Missing docstring in public module
    "D205",  # 1 blank line required between summary line and description
    "D401",  # 1 First line of docstring should be in imperative mood
]

[tool.ruff.lint.pydocstyle]
convention = "numpy"

[tool.setuptools]
license-files = ["LICENSE"]
zip-safe = false

[tool.setuptools.dynamic]
dependencies = {file = "requirements/pypi-core.txt"}
readme = {file = "README.md", content-type = "text/markdown"}

[tool.setuptools.packages.find]
include = ["iris*"]
where = ["lib"]

[tool.setuptools_scm]
write_to = "lib/iris/_version.py"
local_scheme = "dirty-tag"
version_scheme = "release-branch-semver"

[tool.pytest.ini_options]
<<<<<<< HEAD
addopts = "-ra"
required_plugins = "pytest-mock"
=======
addopts = "-ra --durations=25"
>>>>>>> 61e04b99
testpaths = "lib/iris"

[tool.coverage.run]
branch = true
source = [
    "lib/iris",
]
omit = [
    "lib/iris/tests/*",
    "lib/iris/etc/*",
]

[tool.coverage.report]
exclude_lines = [
    "pragma: no cover",
    "if __name__ == .__main__.:",
    "if TYPE_CHECKING:",
]

[tool.codespell]
ignore-words-list = "alpha-numeric,assertIn,degreee,discontiguities,lazyness,meaned,nin"
skip = "./CODE_OF_CONDUCT.md,_build,*.css,*.ipynb,*.js,*.html,*.svg,*.xml,.git,generated"

[tool.check-manifest]
ignore = [
    "lib/iris/_version.py",
    "lib/iris/std_names.py",
]

[tool.mypy]
# See https://mypy.readthedocs.io/en/stable/config_file.html
# TODO: remove when MyPy fixed (see https://github.com/python/mypy/issues/17166)
disable_error_code = ["call-arg"]
enable_error_code = ["ignore-without-code", "truthy-bool"]
exclude = [
    'noxfile\.py',
    'docs/src/conf\.py'
]
ignore_missing_imports = true
warn_unreachable = true
warn_unused_configs = true

[tool.numpydoc_validation]
checks = [
    "all",  # Enable all numpydoc validation rules, apart from the following:

    # -> Docstring text (summary) should start in the line immediately
    #    after the opening quotes (not in the same line, or leaving a
    #    blank line in between)
    "GL01",  # Permit summary line on same line as docstring opening quotes.

    # -> Closing quotes should be placed in the line after the last text
    #    in the docstring (do not close the quotes in the same line as
    #    the text, or leave a blank line between the last text and the
    #    quotes)
    "GL02",  # Permit a blank line before docstring closing quotes.

    # -> Double line break found; please use only one blank line to
    #    separate sections or paragraphs, and do not leave blank lines
    #    at the end of docstrings
    "GL03",  # Ignoring.

    # -> See Also section not found
    "SA01",  # Not all docstrings require a "See Also" section.

    # -> No extended summary found
    "ES01",  # Not all docstrings require an "Extended Summary" section.

    # -> No examples section found
    "EX01",  # Not all docstrings require an "Examples" section.

    # -> No Yields section found
    "YD01",  # Not all docstrings require a "Yields" section.

    # Temporary checks to ignore, will be reviewed at a later date.
    "GL08",  # The object does not have a docstrings not have a docstring
    "PR01",  # Parameters ... not documented
    "PR02",  # Unknown parameters {....}
    "PR04",  # Parameter "...." has no type
    "PR07",  # Parameter "...." has no description
    "RT01",  # No Returns section found
    "RT03",  # Return value has no description
]
exclude = [
    '\.__eq__$',
    '\.__ne__$',
    '\.__repr__$',
]<|MERGE_RESOLUTION|>--- conflicted
+++ resolved
@@ -133,12 +133,8 @@
 version_scheme = "release-branch-semver"
 
 [tool.pytest.ini_options]
-<<<<<<< HEAD
-addopts = "-ra"
+addopts = "-ra --durations=25"
 required_plugins = "pytest-mock"
-=======
-addopts = "-ra --durations=25"
->>>>>>> 61e04b99
 testpaths = "lib/iris"
 
 [tool.coverage.run]
