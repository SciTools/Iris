--- conflicted
+++ resolved
@@ -204,11 +204,7 @@
 
 setup(
     name='Iris',
-<<<<<<< HEAD
     version='1.5.0-dev',
-=======
-    version='1.4.1-dev',
->>>>>>> 2b097e1f
     url='http://scitools.github.com/iris',
     author='UK Met Office',
 
