prune .github
prune benchmarks
prune docs
prune etc
recursive-include lib *.cdl *.cml *.json *.md *.py *.template *.txt *.xml
prune requirements
recursive-include requirements *.txt
prune tools
exclude .flake8
exclude .git-blame-ignore-revs
exclude .git_archival.txt
exclude .gitattributes
exclude .gitignore
exclude .mailmap
exclude .pre-commit-config.yaml
exclude .readthedocs.yml
exclude .ruff.toml
exclude CHANGES
exclude CODE_OF_CONDUCT.md
exclude codecov.yml
<<<<<<< HEAD
include COPYING
include COPYING.LESSER
include CITATION.cff
=======
include LICENSE
>>>>>>> 9d838114
exclude Makefile
exclude noxfile.py

# files required to build iris.std_names module
include etc/cf-standard-name-table.xml
include tools/generate_std_names.py

global-exclude *.py[cod]
global-exclude __pycache__<|MERGE_RESOLUTION|>--- conflicted
+++ resolved
@@ -18,13 +18,10 @@
 exclude CHANGES
 exclude CODE_OF_CONDUCT.md
 exclude codecov.yml
-<<<<<<< HEAD
 include COPYING
 include COPYING.LESSER
 include CITATION.cff
-=======
 include LICENSE
->>>>>>> 9d838114
 exclude Makefile
 exclude noxfile.py
 
