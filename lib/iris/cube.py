--- conflicted
+++ resolved
@@ -3423,13 +3423,8 @@
         um_version                  '7.6'
 
         To get all 12 2d longitude/latitude subcubes:
-<<<<<<< HEAD
-        
-        >>> for sub_cube in cube.slices_over(['realization', 'time']):
-=======
 
         >>> for sub_cube in air_press.slices_over(['realization', 'time']):
->>>>>>> 605ab4a9
                 print(sub_cube)
 
         To get return each realization as a separate subcube, using dimension indices:
@@ -3534,13 +3529,8 @@
         um_version                  '7.6'
 
         To get all 12 2d longitude/latitude subcubes:
-<<<<<<< HEAD
-        
-        >>> for sub_cube in cube.slices(['longitude', 'latitude']):
-=======
 
         >>> for sub_cube in air_press.slices(['longitude', 'latitude']):
->>>>>>> 605ab4a9
                 print(sub_cube)
 
         To get return each realization as a separate subcube, using dimension indices:
