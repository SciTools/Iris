--- conflicted
+++ resolved
@@ -2,11 +2,7 @@
 #
 # This file is part of Iris and is released under the BSD license.
 # See LICENSE in the root of the repository for full licensing details.
-<<<<<<< HEAD
-"""Provide analysis, identification and combination of metadata common between two cube.
-=======
 """Resolve metadata common between two cubes.
->>>>>>> d95c9e26
 
 Provides the infrastructure to support the analysis, identification and
 combination of metadata common between two :class:`~iris.cube.Cube`
@@ -103,11 +99,7 @@
 
 
 class Resolve:
-<<<<<<< HEAD
-    """Used by Iris solely during cube maths.
-=======
     """Resolve the metadata of two cubes into one cube.
->>>>>>> d95c9e26
 
     At present, :class:`~iris.common.resolve.Resolve` is used by Iris solely
     during cube maths to combine a left-hand :class:`~iris.cube.Cube`
@@ -220,11 +212,7 @@
     """  # noqa: D214, D406, D407, D410, D411
 
     def __init__(self, lhs=None, rhs=None):
-<<<<<<< HEAD
-        """Resolve the provided ``lhs`` cube operand and ``rhs`` cube operand.
-=======
         """Resolve the cube operands.
->>>>>>> d95c9e26
 
         Resolve the provided ``lhs`` :class:`~iris.cube.Cube` operand and
         ``rhs`` :class:`~iris.cube.Cube` operand to determine the metadata
@@ -341,11 +329,7 @@
             self(lhs, rhs)
 
     def __call__(self, lhs, rhs):
-<<<<<<< HEAD
-        """Resolve the ``lhs`` cube operand and ``rhs`` cube operand metadata.
-=======
         """Resolve the cube operands.
->>>>>>> d95c9e26
 
         Resolve the ``lhs`` :class:`~iris.cube.Cube` operand and ``rhs``
         :class:`~iris.cube.Cube` operand metadata.
@@ -402,11 +386,7 @@
         return self
 
     def _as_compatible_cubes(self):
-<<<<<<< HEAD
-        """Determine whether the ``src`` and ``tgt`` can be transposed and/or broadcast.
-=======
         """Transpose and/or broadcast operands.
->>>>>>> d95c9e26
 
         Determine whether the ``src`` and ``tgt`` :class:`~iris.cube.Cube` can
         be transposed and/or broadcast successfully together.
@@ -517,11 +497,7 @@
         common_aux_metadata,
         common_scalar_metadata,
     ):
-<<<<<<< HEAD
-        """Determine the dimensions covered by each of the local and common auxiliary coordinates.
-=======
         """Perform auxiliary coordinate coverage.
->>>>>>> d95c9e26
 
         Determine the dimensions covered by each of the local and common
         auxiliary coordinates of the provided :class:`~iris.cube.Cube`.
@@ -590,11 +566,7 @@
 
     @staticmethod
     def _aux_mapping(src_coverage, tgt_coverage):
-<<<<<<< HEAD
-        """Establish the mapping of dimensions from the ``src`` to ``tgt``.
-=======
         """Perform auxiliary coordinate dimension mapping.
->>>>>>> d95c9e26
 
         Establish the mapping of dimensions from the ``src`` to ``tgt``
         :class:`~iris.cube.Cube` using the auxiliary coordinate metadata
@@ -662,11 +634,7 @@
 
     @staticmethod
     def _categorise_items(cube):
-<<<<<<< HEAD
-        """Inspect the provided :class:`~iris.cube.Cube` and group its coordinates.
-=======
         """Categorise the cube metadata.
->>>>>>> d95c9e26
 
         Inspect the provided :class:`~iris.cube.Cube` and group its
         coordinates and associated metadata into dimension, auxiliary and
@@ -716,11 +684,7 @@
         bounds=None,
         container=None,
     ):
-<<<<<<< HEAD
-        """Create a :class:`~iris.common.resolve._PreparedItem`.
-=======
         """Package metadata in preparation for resolution.
->>>>>>> d95c9e26
 
         Convenience method that creates a :class:`~iris.common.resolve._PreparedItem`
         containing the data and metadata required to construct and attach a coordinate
@@ -844,11 +808,7 @@
 
     @staticmethod
     def _dim_coverage(cube, cube_items_dim, common_dim_metadata):
-<<<<<<< HEAD
-        """Determine the dimensions covered by each of the local and common dimension coordinates.
-=======
         """Perform dimension coordinate coverage.
->>>>>>> d95c9e26
 
         Determine the dimensions covered by each of the local and common
         dimension coordinates of the provided :class:`~iris.cube.Cube`.
@@ -900,11 +860,7 @@
 
     @staticmethod
     def _dim_mapping(src_coverage, tgt_coverage):
-<<<<<<< HEAD
-        """Establish the mapping of dimensions from the ``src`` to ``tgt``.
-=======
         """Perform dimension coordinate dimension mapping.
->>>>>>> d95c9e26
 
         Establish the mapping of dimensions from the ``src`` to ``tgt``
         :class:`~iris.cube.Cube` using the dimension coordinate metadata
@@ -963,11 +919,7 @@
         src_aux_coverage,
         tgt_aux_coverage,
     ):
-<<<<<<< HEAD
-        """Attempt to update the :attr:`~iris.common.resolve.Resolve.mapping`.
-=======
         """Associate free dimensions to covered dimensions.
->>>>>>> d95c9e26
 
         Attempt to update the :attr:`~iris.common.resolve.Resolve.mapping` with
         ``src`` to ``tgt`` :class:`~iris.cube.Cube` mappings from unmapped ``src``
@@ -1143,11 +1095,7 @@
         logger.debug(f"mapping free dimensions gives, mapping={self.mapping}")
 
     def _metadata_coverage(self):
-<<<<<<< HEAD
-        """Determine the dimensions using the pre-categorised metadata.
-=======
         """Determine free and covered dimensions.
->>>>>>> d95c9e26
 
         Using the pre-categorised metadata of the cubes, determine the dimensions
         covered by their associated dimension and auxiliary coordinates, and which
@@ -1195,11 +1143,7 @@
         )
 
     def _metadata_mapping(self):
-<<<<<<< HEAD
-        """Ensure that each ``src`` :class:`~iris.cube.Cube` dimension is mapped.
-=======
         """Identify equivalent dimensions using metadata.
->>>>>>> d95c9e26
 
         Ensure that each ``src`` :class:`~iris.cube.Cube` dimension is mapped to an associated
         ``tgt`` :class:`~iris.cube.Cube` dimension using the common dim and aux coordinate metadata.
@@ -1309,11 +1253,7 @@
             self._as_compatible_cubes()
 
     def _metadata_prepare(self):
-<<<<<<< HEAD
-        """Populate the `prepared_category` and `prepared_factories`.
-=======
         """Consolidate metadata for resolved cube.
->>>>>>> d95c9e26
 
         Populate the :attr:`~iris.common.resolve.Resolve.prepared_category` and
         :attr:`~iris.common.resolve.Resolve.prepared_factories` with the necessary metadata to be constructed
@@ -1375,11 +1315,7 @@
         self._prepare_factory_payload(src_cube, src_category_local)
 
     def _metadata_resolve(self):
-<<<<<<< HEAD
-        """Categorise the coordinate metadata of the cubes into three distinct groups.
-=======
         """Categorise the coordinate metadata.
->>>>>>> d95c9e26
 
         Categorise the coordinate metadata of the cubes into three distinct
         groups; metadata from coordinates only available (local) on the LHS
@@ -1489,11 +1425,7 @@
         prepared_items,
         ignore_mismatch=None,
     ):
-<<<<<<< HEAD
-        """Populate the ``prepared_items`` with a :class:`~iris.common.resolve._PreparedItem`.
-=======
         """Consolidate common auxiliary coordinate metadata.
->>>>>>> d95c9e26
 
         Populate the ``prepared_items`` with a :class:`~iris.common.resolve._PreparedItem` containing
         the necessary metadata for each auxiliary coordinate to be constructed and attached to the
@@ -1618,11 +1550,7 @@
     def _prepare_common_dim_payload(
         self, src_coverage, tgt_coverage, ignore_mismatch=None
     ):
-<<<<<<< HEAD
-        """Populate the ``items_dim`` member of :attr:`~iris.common.resolve.Resolve.prepared_category_items`.
-=======
         """Consolidate common dimension coordinate metadata.
->>>>>>> d95c9e26
 
         Populate the ``items_dim`` member of :attr:`~iris.common.resolve.Resolve.prepared_category_items`
         with a :class:`~iris.common.resolve._PreparedItem` containing the necessary metadata for
@@ -1761,11 +1689,7 @@
         return result
 
     def _prepare_factory_payload(self, cube, category_local, from_src=True):
-<<<<<<< HEAD
-        """Populate the :attr:`~iris.common.resolve.Resolve.prepared_factories`.
-=======
         """Consolidate common factory metadata.
->>>>>>> d95c9e26
 
         Populate the :attr:`~iris.common.resolve.Resolve.prepared_factories` with a
         :class:`~iris.common.resolve._PreparedFactory` containing the necessary
@@ -1844,11 +1768,7 @@
                 logger.debug(dmsg)
 
     def _prepare_local_payload_aux(self, src_aux_coverage, tgt_aux_coverage):
-<<<<<<< HEAD
-        """Populate the ``items_aux`` member of :attr:`~iris.common.resolve.Resolve.prepared_category_items`.
-=======
         """Consolidate local auxiliary coordinate metadata.
->>>>>>> d95c9e26
 
         Populate the ``items_aux`` member of :attr:`~iris.common.resolve.Resolve.prepared_category_items`
         with a :class:`~iris.common.resolve._PreparedItem` containing the necessary metadata for each
@@ -1925,11 +1845,7 @@
                 logger.debug(dmsg)
 
     def _prepare_local_payload_dim(self, src_dim_coverage, tgt_dim_coverage):
-<<<<<<< HEAD
-        """Populate the ``items_dim`` member of :attr:`~iris.common.resolve.Resolve.prepared_category_items`.
-=======
         """Consolidate local dimension coordinate metadata.
->>>>>>> d95c9e26
 
         Populate the ``items_dim`` member of :attr:`~iris.common.resolve.Resolve.prepared_category_items`
         with a :class:`~iris.common.resolve._PreparedItem` containing the necessary metadata for each
@@ -2008,11 +1924,7 @@
                     self.prepared_category.items_dim.append(prepared_item)
 
     def _prepare_local_payload_scalar(self, src_aux_coverage, tgt_aux_coverage):
-<<<<<<< HEAD
-        """Populate the ``items_scalar`` member of :attr:`~iris.common.resolve.Resolve.prepared_category_items`.
-=======
         """Consolidate local scalar coordinate metadata.
->>>>>>> d95c9e26
 
         Populate the ``items_scalar`` member of :attr:`~iris.common.resolve.Resolve.prepared_category_items`
         with a :class:`~iris.common.resolve._PreparedItem` containing the necessary metadata for each
@@ -2068,11 +1980,7 @@
         tgt_dim_coverage,
         tgt_aux_coverage,
     ):
-<<<<<<< HEAD
-        """Populate the :attr:`~iris.common.resolve.Resolve.prepared_category_items`.
-=======
         """Consolidate the local metadata.
->>>>>>> d95c9e26
 
         Populate the :attr:`~iris.common.resolve.Resolve.prepared_category_items` with a
         :class:`~iris.common.resolve._PreparedItem` containing the necessary metadata from the ``src``
@@ -2107,11 +2015,7 @@
     def _prepare_points_and_bounds(
         self, src_coord, tgt_coord, src_dims, tgt_dims, ignore_mismatch=None
     ):
-<<<<<<< HEAD
-        """Compare the points and bounds coordinates to ensure that they are equivalent.
-=======
         """Consolidate points and bounds.
->>>>>>> d95c9e26
 
         Compare the points and bounds of the ``src`` and ``tgt`` coordinates to ensure
         that they are equivalent, taking into account broadcasting when appropriate.
@@ -2385,11 +2289,7 @@
             cube.remove_ancillary_variable(av)
 
     def cube(self, data, in_place=False):
-<<<<<<< HEAD
-        """Create the resultant cube using operands.
-=======
         """Create the resultant resolved cube.
->>>>>>> d95c9e26
 
         Create the resultant :class:`~iris.cube.Cube` from the resolved ``lhs``
         and ``rhs`` :class:`~iris.cube.Cube` operands, using the provided
@@ -2556,11 +2456,7 @@
 
     @property
     def mapped(self):
-<<<<<<< HEAD
-        """Boolean state representing whether **all** ``src`` dimensions have been associated.
-=======
         """Whether all ``src`` dimensions have been mapped.
->>>>>>> d95c9e26
 
         Boolean state representing whether **all** ``src`` :class:`~iris.cube.Cube`
         dimensions have been associated with relevant ``tgt``
