# Copyright Iris contributors
#
# This file is part of Iris and is released under the BSD license.
# See LICENSE in the root of the repository for full licensing details.
"""Automatic concatenation of multiple cubes over one or more existing dimensions."""

from collections import defaultdict, namedtuple
import warnings

import dask.array as da
import numpy as np

import iris.coords
import iris.cube
import iris.exceptions
from iris.util import array_equal, guess_coord_axis

#
# TODO:
#
#   * Cope with auxiliary coordinate factories.
#
#   * Allow concatenation over a user specified dimension.
#


# Restrict the names imported from this namespace.
__all__ = ["concatenate"]

# Direction of dimension coordinate value order.
_CONSTANT = 0
_DECREASING = -1
_INCREASING = 1


class _CoordAndDims(namedtuple("CoordAndDims", ["coord", "dims"])):
    """Container for a coordinate and the associated data dimension(s).

    Container for a coordinate and the associated data dimension(s)
    spanned over a :class:`iris.cube.Cube`.

    Parameters
    ----------
    coord : :class:`iris.coords.DimCoord` or :class:`iris.coords.AuxCoord`
    dims : tuple
        A tuple of the data dimension(s) spanned by the coordinate.

    """

    __slots__ = ()


class _CoordMetaData(
    namedtuple(
        "CoordMetaData",
        ["defn", "dims", "points_dtype", "bounds_dtype", "kwargs"],
    )
):
    """Container for the metadata that defines a dimension or auxiliary coordinate.

    Parameters
    ----------
    defn : :class:`iris.common.CoordMetadata`
        The :class:`iris.common.CoordMetadata` metadata that represents a
        coordinate.
    dims :
        The dimension(s) associated with the coordinate.
    points_dtype : :class:`np.dtype`
        The points data :class:`np.dtype` of an associated coordinate.
    bounds_dtype : :class:`np.dtype`
        The bounds data :class:`np.dtype` of an associated coordinate.
    **kwargs :
        A dictionary of key/value pairs required to define a coordinate.

    """

    def __new__(mcs, coord, dims):
        """Create a new :class:`_CoordMetaData` instance.

        Parameters
        ----------
        coord : :class:`iris.coord.DimCoord` or :class:`iris.coord.AuxCoord`
        dims :
            The dimension(s) associated with the coordinate.

        Returns
        -------
        The new class instance.

        """
        defn = coord.metadata
        points_dtype = coord.core_points().dtype
        bounds_dtype = (
            coord.core_bounds().dtype if coord.core_bounds() is not None else None
        )
        kwargs = {}
        # Add scalar flag metadata.
        kwargs["scalar"] = coord.core_points().size == 1
        # Add circular flag metadata for dimensional coordinates.
        if hasattr(coord, "circular"):
            kwargs["circular"] = coord.circular
        if isinstance(coord, iris.coords.DimCoord):
            # Mix the monotonic ordering into the metadata.
            if coord.points[0] == coord.points[-1]:
                order = _CONSTANT
            elif coord.points[-1] > coord.points[0]:
                order = _INCREASING
            else:
                order = _DECREASING
            kwargs["order"] = order
        metadata = super().__new__(mcs, defn, dims, points_dtype, bounds_dtype, kwargs)
        return metadata

    __slots__ = ()

    def __hash__(self):
        return super().__hash__()

    def __eq__(self, other):
        result = NotImplemented
        if isinstance(other, _CoordMetaData):
            sprops, oprops = self._asdict(), other._asdict()
            # Ignore "kwargs" meta-data for the first comparison.
            sprops["kwargs"] = oprops["kwargs"] = None
            result = sprops == oprops
            if result:
                skwargs, okwargs = self.kwargs.copy(), other.kwargs.copy()
                # Monotonic "order" only applies to DimCoord's.
                # The monotonic "order" must be _INCREASING or _DECREASING if
                # the DimCoord is NOT "scalar". Otherwise, if the DimCoord is
                # "scalar" then the "order" must be _CONSTANT.
                if skwargs["scalar"] or okwargs["scalar"]:
                    # We don't care about the monotonic "order" given that
                    # at least one coordinate is a scalar coordinate.
                    skwargs["scalar"] = okwargs["scalar"] = None
                    skwargs["order"] = okwargs["order"] = None
                result = skwargs == okwargs
        return result

    def __ne__(self, other):
        result = self.__eq__(other)
        if result is not NotImplemented:
            result = not result
        return result

    def name(self):
        """Get the name from the coordinate definition."""
        return self.defn.name()


class _DerivedCoordAndDims(
    namedtuple("DerivedCoordAndDims", ["coord", "dims", "aux_factory"])
):
    """Container for a derived coordinate and dimnesions(s).

    Container for a derived coordinate, the associated AuxCoordFactory, and the
    associated data dimension(s) spanned over a :class:`iris.cube.Cube`.

    Parameters
    ----------
    coord : :class:`iris.coord.DimCoord` or :class:`iris.coord.AuxCoord`
    dims: tuple
        A tuple of the data dimension(s) spanned by the coordinate.
    aux_factory : :class:`iris.aux_factory.AuxCoordFactory`

    """

    __slots__ = ()

    def __eq__(self, other):
        """Do not take aux factories into account for equality."""
        result = NotImplemented
        if isinstance(other, _DerivedCoordAndDims):
            equal_coords = self.coord == other.coord
            equal_dims = self.dims == other.dims
            result = equal_coords and equal_dims
        return result


class _OtherMetaData(namedtuple("OtherMetaData", ["defn", "dims"])):
    """Container for the metadata that defines a cell measure or ancillary variable.

    Parameters
    ----------
    defn : :class:`iris.coords._DMDefn` or :class:`iris.coords._CellMeasureDefn`
        The :class:`iris.coords._DMDefn` or :class:`iris.coords._CellMeasureDefn`
        metadata that represents a coordinate.
    dims :
        The dimension(s) associated with the coordinate.

    """

    def __new__(cls, ancil, dims):
        """Create a new :class:`_OtherMetaData` instance.

        Parameters
        ----------
        ancil : :class:`iris.coord.CellMeasure` or :class:`iris.coord.AncillaryVariable`.
        dims :
            The dimension(s) associated with ancil.

        Returns
        -------
        The new class instance.

        """
        defn = ancil.metadata
        metadata = super().__new__(cls, defn, dims)
        return metadata

    __slots__ = ()

    def __hash__(self):
        return super().__hash__()

    def __eq__(self, other):
        result = NotImplemented
        if isinstance(other, _OtherMetaData):
            result = self._asdict() == other._asdict()
        return result

    def __ne__(self, other):
        result = self.__eq__(other)
        if result is not NotImplemented:
            result = not result
        return result

    def name(self):
        """Get the name from the coordinate definition."""
        return self.defn.name()


class _SkeletonCube(namedtuple("SkeletonCube", ["signature", "data"])):
    """Basis of a source-cube.

    Basis of a source-cube, containing the associated coordinate metadata,
    coordinates and cube data payload.

    Parameters
    ----------
    signature : :class:`_CoordSignature`
        The :class:`_CoordSignature` of an associated source-cube.
    data :
        The data payload of an associated :class:`iris.cube.Cube` source-cube.

    """

    __slots__ = ()


class _Extent(namedtuple("Extent", ["min", "max"])):
    """Container representing the limits of a one-dimensional extent/range.

    Parameters
    ----------
    min :
        The minimum value of the extent.
    max :
        The maximum value of the extent.

    """

    __slots__ = ()


class _CoordExtent(namedtuple("CoordExtent", ["points", "bounds"])):
    """Container representing the points and bounds extent of a one dimensional coordinate.

    Parameters
    ----------
    points : :class:`_Extent`
        The :class:`_Extent` of the coordinate point values.

    bounds :
        A list containing the :class:`_Extent` of the coordinate lower
        bound and the upper bound. Defaults to None if no associated
        bounds exist for the coordinate.

    """

    __slots__ = ()


def concatenate(
    cubes,
    error_on_mismatch=False,
    check_aux_coords=True,
    check_cell_measures=True,
    check_ancils=True,
    check_derived_coords=True,
):
    """Concatenate the provided cubes over common existing dimensions.

    Parameters
    ----------
    cubes : iterable of :class:`iris.cube.Cube`
        An iterable containing one or more :class:`iris.cube.Cube` instances
        to be concatenated together.
    error_on_mismatch: bool, default=False
        If True, raise an informative
        :class:`~iris.exceptions.ContatenateError` if registration fails.
    check_aux_coords : bool, default=True
        Checks if the points and bounds of auxiliary coordinates of the cubes
        match. This check is not applied to auxiliary coordinates that span the
        dimension the concatenation is occurring along.  Defaults to True.
    check_cell_measures : bool, default=True
        Checks if the data of cell measures of the cubes match. This check is
        not applied to cell measures that span the dimension the concatenation
        is occurring along. Defaults to True.
    check_ancils : bool, default=True
        Checks if the data of ancillary variables of the cubes match. This
        check is not applied to ancillary variables that span the dimension the
        concatenation is occurring along. Defaults to True.
    check_derived_coords : bool, default=True
        Checks if the points and bounds of derived coordinates of the cubes
        match. This check is not applied to derived coordinates that span the
        dimension the concatenation is occurring along. Note that differences
        in scalar coordinates and dimensional coordinates used to derive the
        coordinate are still checked. Checks for auxiliary coordinates used to
        derive the coordinates can be ignored with `check_aux_coords`. Defaults
        to True.

    Returns
    -------
     :class:`iris.cube.CubeList`
        A :class:`iris.cube.CubeList` of concatenated :class:`iris.cube.Cube` instances.

    """
    proto_cubes_by_name = defaultdict(list)
    # Initialise the nominated axis (dimension) of concatenation
    # which requires to be negotiated.
    axis = None

    # Register each cube with its appropriate proto-cube.
    for cube in cubes:
        name = cube.standard_name or cube.long_name
        proto_cubes = proto_cubes_by_name[name]
        registered = False

        # Register cube with an existing proto-cube.
        for proto_cube in proto_cubes:
            registered = proto_cube.register(
                cube,
                axis,
                error_on_mismatch,
                check_aux_coords,
                check_cell_measures,
                check_ancils,
                check_derived_coords,
            )
            if registered:
                axis = proto_cube.axis
                break

        # Create a new proto-cube for an unregistered cube.
        if not registered:
            proto_cubes.append(_ProtoCube(cube))

    # Construct a concatenated cube from each of the proto-cubes.
    concatenated_cubes = iris.cube.CubeList()

    # Emulate Python 2 behaviour.
    def _none_sort(item):
        return (item is not None, item)

    for name in sorted(proto_cubes_by_name, key=_none_sort):
        for proto_cube in proto_cubes_by_name[name]:
            # Construct the concatenated cube.
            concatenated_cubes.append(proto_cube.concatenate())

    # Perform concatenation until we've reached an equilibrium.
    count = len(concatenated_cubes)
    if count != 1 and count != len(cubes):
        concatenated_cubes = concatenate(concatenated_cubes)

    return concatenated_cubes


class _CubeSignature:
    """Template for identifying a specific type of :class:`iris.cube.Cube`.

    Template for identifying a specific type of :class:`iris.cube.Cube` based
    on its metadata, coordinates and cell_measures.

    """

    def __init__(self, cube):
<<<<<<< HEAD
        """Represent the cube metadata and associated coordinate metadata.
=======
        """Represents the cube metadata and associated coordinate metadata.
>>>>>>> d95c9e26

        Represents the cube metadata and associated coordinate metadata that
        allows suitable cubes for concatenation to be identified.

        Parameters
        ----------
        cube : :class:`iris.cube.Cube`
            The :class:`iris.cube.Cube` source-cube.

        """
        self.aux_coords_and_dims = []
        self.aux_metadata = []
        self.dim_coords = cube.dim_coords
        self.dim_metadata = []
        self.ndim = cube.ndim
        self.scalar_coords = []
        self.cell_measures_and_dims = []
        self.cm_metadata = []
        self.ancillary_variables_and_dims = []
        self.av_metadata = []
        self.derived_coords_and_dims = []
        self.derived_metadata = []
        self.dim_mapping = []

        # Determine whether there are any anonymous cube dimensions.
        covered = set(cube.coord_dims(coord)[0] for coord in self.dim_coords)
        self.anonymous = covered != set(range(self.ndim))

        self.defn = cube.metadata
        self.data_type = cube.dtype

        #
        # Collate the dimension coordinate metadata.
        #
        for ind, coord in enumerate(self.dim_coords):
            dims = cube.coord_dims(coord)
            metadata = _CoordMetaData(coord, dims)
            self.dim_metadata.append(metadata)
            self.dim_mapping.append(dims[0])

        #
        # Collate the auxiliary coordinate metadata and scalar coordinates.
        #
        axes = dict(T=0, Z=1, Y=2, X=3)

        # Coordinate sort function - by guessed coordinate axis, then
        # by coordinate name, then by dimensions, in ascending order.
        def key_func(coord):
            return (
                axes.get(guess_coord_axis(coord), len(axes) + 1),
                coord.name(),
                cube.coord_dims(coord),
            )

        for coord in sorted(cube.aux_coords, key=key_func):
            dims = cube.coord_dims(coord)
            if dims:
                metadata = _CoordMetaData(coord, dims)
                self.aux_metadata.append(metadata)
                coord_and_dims = _CoordAndDims(coord, tuple(dims))
                self.aux_coords_and_dims.append(coord_and_dims)
            else:
                self.scalar_coords.append(coord)

        def meta_key_func(dm):
            return (dm.metadata, dm.cube_dims(cube))

        for cm in sorted(cube.cell_measures(), key=meta_key_func):
            dims = cube.cell_measure_dims(cm)
            metadata = _OtherMetaData(cm, dims)
            self.cm_metadata.append(metadata)
            cm_and_dims = _CoordAndDims(cm, tuple(dims))
            self.cell_measures_and_dims.append(cm_and_dims)

        for av in sorted(cube.ancillary_variables(), key=meta_key_func):
            dims = cube.ancillary_variable_dims(av)
            metadata = _OtherMetaData(av, dims)
            self.av_metadata.append(metadata)
            av_and_dims = _CoordAndDims(av, tuple(dims))
            self.ancillary_variables_and_dims.append(av_and_dims)

        def name_key_func(factory):
            return factory.name()

        for factory in sorted(cube.aux_factories, key=name_key_func):
            coord = factory.make_coord(cube.coord_dims)
            dims = cube.coord_dims(coord)
            metadata = _CoordMetaData(coord, dims)
            self.derived_metadata.append(metadata)
            coord_and_dims = _DerivedCoordAndDims(coord, tuple(dims), factory)
            self.derived_coords_and_dims.append(coord_and_dims)

    def _coordinate_differences(self, other, attr, reason="metadata"):
        """Determine the names of the coordinates that differ.

        Determine the names of the coordinates that differ between `self` and
        `other` for a coordinate attribute on a _CubeSignature.

        Parameters
        ----------
        other : _CubeSignature
            The _CubeSignature to compare against.
        attr : str
            The _CubeSignature attribute within which differences exist
            between `self` and `other`.
        reason : str
            The reason to give for mismatch (function is normally, but not
            always, testing metadata)

        Returns
        -------
        tuple
            Tuple of a descriptive error message and the names of attributes
            that differ between `self` and `other`.

        """
        # Set up {name: attribute} dictionaries.
        self_dict = {x.name(): x for x in getattr(self, attr)}
        other_dict = {x.name(): x for x in getattr(other, attr)}
        if len(self_dict) == 0:
            self_dict = {"< None >": None}
        if len(other_dict) == 0:
            other_dict = {"< None >": None}
        self_names = sorted(self_dict.keys())
        other_names = sorted(other_dict.keys())

        # Compare coord attributes.
        if len(self_names) != len(other_names) or self_names != other_names:
            result = ("", ", ".join(self_names), ", ".join(other_names))
        else:
            diff_names = []
            for self_key, self_value in self_dict.items():
                other_value = other_dict[self_key]
                if self_value != other_value:
                    diff_names.append(self_key)
            result = (
                " " + reason,
                ", ".join(diff_names),
                ", ".join(diff_names),
            )
        return result

    def match(self, other, error_on_mismatch):
        """Return whether this _CubeSignature equals another.

        This is the first step to determine if two "cubes" (either a
        real Cube or a ProtoCube) can be concatenated, by considering:

        * data dimensions
        * aux coords metadata
        * scalar coords
        * attributes
        * dtype

        Parameters
        ----------
        other : _CubeSignature
            The _CubeSignature to compare against.
        error_on_mismatch : bool
            If True, raise a :class:`~iris.exceptions.MergeException`
            with a detailed explanation if the two do not match.

        Returns
        -------
        bool
            True if and only if this _CubeSignature matches the other.

        """
        msg_template = "{}{} differ: {} != {}"
        msgs = []

        # Check cube definitions.
        if self.defn != other.defn:
            # Note that the case of different phenomenon names is dealt
            # with in :meth:`iris.cube.CubeList.concatenate_cube()`.
            msg = "Cube metadata differs for phenomenon: {}"
            msgs.append(msg.format(self.defn.name()))

        # Check dim coordinates.
        if self.dim_metadata != other.dim_metadata:
            differences = self._coordinate_differences(other, "dim_metadata")
            msgs.append(msg_template.format("Dimension coordinates", *differences))
        # Check aux coordinates.
        if self.aux_metadata != other.aux_metadata:
            differences = self._coordinate_differences(other, "aux_metadata")
            msgs.append(msg_template.format("Auxiliary coordinates", *differences))
        # Check cell measures.
        if self.cm_metadata != other.cm_metadata:
            differences = self._coordinate_differences(other, "cm_metadata")
            msgs.append(msg_template.format("Cell measures", *differences))
        # Check ancillary variables.
        if self.av_metadata != other.av_metadata:
            differences = self._coordinate_differences(other, "av_metadata")
            msgs.append(msg_template.format("Ancillary variables", *differences))
        # Check derived coordinates.
        if self.derived_metadata != other.derived_metadata:
            differences = self._coordinate_differences(other, "derived_metadata")
            msgs.append(msg_template.format("Derived coordinates", *differences))
        # Check scalar coordinates.
        if self.scalar_coords != other.scalar_coords:
            differences = self._coordinate_differences(
                other, "scalar_coords", reason="values or metadata"
            )
            msgs.append(msg_template.format("Scalar coordinates", *differences))
        # Check ndim.
        if self.ndim != other.ndim:
            msgs.append(
                msg_template.format("Data dimensions", "", self.ndim, other.ndim)
            )
        # Check data type.
        if self.data_type != other.data_type:
            msgs.append(
                msg_template.format("Data types", "", self.data_type, other.data_type)
            )

        match = not bool(msgs)
        if error_on_mismatch and not match:
            raise iris.exceptions.ConcatenateError(msgs)
        return match


class _CoordSignature:
    """Template for identifying a specific type of :class:`iris.cube.Cube` based on its coordinates."""

    def __init__(self, cube_signature):
        """Represent the coordinate metadata.

        Represent the coordinate metadata required to identify suitable
        non-overlapping :class:`iris.cube.Cube` source-cubes for
        concatenation over a common single dimension.

        Parameters
        ----------
        cube_signature : :class:`_CubeSignature`
            The :class:`_CubeSignature` that defines the source-cube.

        """
        self.aux_coords_and_dims = cube_signature.aux_coords_and_dims
        self.cell_measures_and_dims = cube_signature.cell_measures_and_dims
        self.ancillary_variables_and_dims = cube_signature.ancillary_variables_and_dims
        self.derived_coords_and_dims = cube_signature.derived_coords_and_dims
        self.dim_coords = cube_signature.dim_coords
        self.dim_mapping = cube_signature.dim_mapping
        self.dim_extents = []
        self.dim_order = [
            metadata.kwargs["order"] for metadata in cube_signature.dim_metadata
        ]

        # Calculate the extents for each dimensional coordinate.
        self._calculate_extents()

    @staticmethod
    def _cmp(coord, other):
        """Compare the coordinates for concatenation compatibility.

        Returns
        -------
        bool tuple
            A boolean tuple pair of whether the coordinates are compatible,
            and whether they represent a candidate axis of concatenation.

        """
        # A candidate axis must have non-identical coordinate points.
        candidate_axis = not array_equal(coord.core_points(), other.core_points())

        if candidate_axis:
            # Ensure both have equal availability of bounds.
            result = (coord.core_bounds() is None) == (other.core_bounds() is None)
        else:
            if coord.core_bounds() is not None and other.core_bounds() is not None:
                # Ensure equality of bounds.
                result = array_equal(coord.core_bounds(), other.core_bounds())
            else:
                # Ensure both have equal availability of bounds.
                result = coord.core_bounds() is None and other.core_bounds() is None

        return result, candidate_axis

    def candidate_axis(self, other):
        """Determine the candidate axis of concatenation with the given coordinate signature.

        If a candidate axis is found, then the coordinate
        signatures are compatible.

        Parameters
        ----------
        other : :class:`_CoordSignature`

        Returns
        -------
        result :
            None if no single candidate axis exists, otherwise the candidate
            axis of concatenation.

        """
        result = False
        candidate_axes = []

        # Compare dimension coordinates.
        for ind, coord in enumerate(self.dim_coords):
            result, candidate_axis = self._cmp(coord, other.dim_coords[ind])
            if not result:
                break
            if candidate_axis:
                dim = self.dim_mapping[ind]
                candidate_axes.append(dim)

        # Only permit one degree of dimensional freedom when
        # determining the candidate axis of concatenation.
        if result and len(candidate_axes) == 1:
            result = candidate_axes[0]
        else:
            result = None

        return result

    def _calculate_extents(self):
        """Calculate the extent over each dimension coordinates points and bounds."""
        self.dim_extents = []
        for coord, order in zip(self.dim_coords, self.dim_order):
            if order == _CONSTANT or order == _INCREASING:
                points = _Extent(coord.points[0], coord.points[-1])
                if coord.bounds is not None:
                    bounds = (
                        _Extent(coord.bounds[0, 0], coord.bounds[-1, 0]),
                        _Extent(coord.bounds[0, 1], coord.bounds[-1, 1]),
                    )
                else:
                    bounds = None
            else:
                # The order must be decreasing ...
                points = _Extent(coord.points[-1], coord.points[0])
                if coord.bounds is not None:
                    bounds = (
                        _Extent(coord.bounds[-1, 0], coord.bounds[0, 0]),
                        _Extent(coord.bounds[-1, 1], coord.bounds[0, 1]),
                    )
                else:
                    bounds = None

            self.dim_extents.append(_CoordExtent(points, bounds))


class _ProtoCube:
    """Framework for concatenating multiple source-cubes over one common dimension."""

    def __init__(self, cube):
<<<<<<< HEAD
        """Create a new _ProtoCube  and record the cube as a source-cube.
=======
        """Create a new _ProtoCube and record the cube as a source-cube.
>>>>>>> d95c9e26

        Create a new _ProtoCube from the given cube and record the cube
        as a source-cube.

        Parameters
        ----------
        cube :
            Source :class:`iris.cube.Cube` of the :class:`_ProtoCube`.

        """
        # Cache the source-cube of this proto-cube.
        self._cube = cube

        # The cube signature is a combination of cube and coordinate
        # metadata that defines this proto-cube.
        self._cube_signature = _CubeSignature(cube)

        # The coordinate signature allows suitable non-overlapping
        # source-cubes to be identified.
        self._coord_signature = _CoordSignature(self._cube_signature)

        # The list of source-cubes relevant to this proto-cube.
        self._skeletons = []
        self._add_skeleton(self._coord_signature, cube.lazy_data())

        # The nominated axis of concatenation.
        self._axis = None

    @property
    def axis(self):
        """Return the nominated dimension of concatenation."""
        return self._axis

    def concatenate(self):
        """Concatenates all the source-cubes registered with the :class:`_ProtoCube`.

        Concatenates all the source-cubes registered with the
        :class:`_ProtoCube` over the nominated common dimension.

        Returns
        -------
        :class:`iris.cube.Cube`
            The concatenated :class:`iris.cube.Cube`.

        """
        if len(self._skeletons) > 1:
            skeletons = self._skeletons
            dim_ind = self._coord_signature.dim_mapping.index(self.axis)
            order = self._coord_signature.dim_order[dim_ind]
            cube_signature = self._cube_signature

            # Sequence the skeleton segments into the correct order
            # pending concatenation.
            skeletons.sort(
                key=lambda skeleton: skeleton.signature.dim_extents,
                reverse=(order == _DECREASING),
            )

            # Concatenate the new dimension coordinate.
            dim_coords_and_dims = self._build_dim_coordinates()

            # Concatenate the new auxiliary coordinates (does NOT include
            # scalar coordinates!).
            aux_coords_and_dims = self._build_aux_coordinates()

            # Concatenate the new scalar coordinates.
            scalar_coords = self._build_scalar_coordinates()

            # Concatenate the new cell measures
            cell_measures_and_dims = self._build_cell_measures()

            # Concatenate the new ancillary variables
            ancillary_variables_and_dims = self._build_ancillary_variables()

            # Concatenate the new aux factories
            aux_factories = self._build_aux_factories(
                dim_coords_and_dims, aux_coords_and_dims, scalar_coords
            )

            # Concatenate the new data payload.
            data = self._build_data()

            # Build the new cube.
            all_aux_coords_and_dims = aux_coords_and_dims + [
                (scalar_coord, ()) for scalar_coord in scalar_coords
            ]
            kwargs = cube_signature.defn._asdict()
            cube = iris.cube.Cube(
                data,
                dim_coords_and_dims=dim_coords_and_dims,
                aux_coords_and_dims=all_aux_coords_and_dims,
                cell_measures_and_dims=cell_measures_and_dims,
                ancillary_variables_and_dims=ancillary_variables_and_dims,
                aux_factories=aux_factories,
                **kwargs,
            )
        else:
            # There are no other source-cubes to concatenate
            # with this proto-cube.
            cube = self._cube

        return cube

    def register(
        self,
        cube,
        axis=None,
        error_on_mismatch=False,
        check_aux_coords=False,
        check_cell_measures=False,
        check_ancils=False,
        check_derived_coords=False,
    ):
        """Determine if  the given source-cube is suitable for concatenation.

        Determine if  the given source-cube is suitable for concatenation
        with this :class:`_ProtoCube`.

        Parameters
        ----------
        cube : :class:`iris.cube.Cube`
            The :class:`iris.cube.Cube` source-cube candidate for
            concatenation.
        axis : optional
            Seed the dimension of concatenation for the :class:`_ProtoCube`
            rather than rely on negotiation with source-cubes.
        error_on_mismatch : bool, optional
            If True, raise an informative error if registration fails.
        check_aux_coords : bool, optional
            Checks if the points and bounds of auxiliary coordinates of the
            cubes match. This check is not applied to auxiliary coordinates
            that span the dimension the concatenation is occurring along.
            Defaults to False.
        check_cell_measures : bool, optional
            Checks if the data of cell measures of the cubes match. This check
            is not applied to cell measures that span the dimension the
            concatenation is occurring along. Defaults to False.
        check_ancils : bool, optional
            Checks if the data of ancillary variables of the cubes match. This
            check is not applied to ancillary variables that span the dimension
            the concatenation is occurring along. Defaults to False.
        check_derived_coords : bool, optional
            Checks if the points and bounds of derived coordinates of the cubes
            match. This check is not applied to derived coordinates that span
            the dimension the concatenation is occurring along. Note that
            differences in scalar coordinates and dimensional coordinates used
            to derive the coordinate are still checked. Checks for auxiliary
            coordinates used to derive the coordinates can be ignored with
            `check_aux_coords`. Defaults to False.

        Returns
        -------
        bool

        """
        # Verify and assert the nominated axis.
        if axis is not None and self.axis is not None and self.axis != axis:
            msg = "Nominated axis [{}] is not equal to negotiated axis [{}]".format(
                axis, self.axis
            )
            raise ValueError(msg)

        # Check for compatible cube signatures.
        cube_signature = _CubeSignature(cube)
        match = self._cube_signature.match(cube_signature, error_on_mismatch)

        # Check for compatible coordinate signatures.
        if match:
            coord_signature = _CoordSignature(cube_signature)
            candidate_axis = self._coord_signature.candidate_axis(coord_signature)
            match = candidate_axis is not None and (
                candidate_axis == axis or axis is None
            )

        # Check for compatible coordinate extents.
        if match:
            dim_ind = self._coord_signature.dim_mapping.index(candidate_axis)
            match = self._sequence(coord_signature.dim_extents[dim_ind], candidate_axis)
            if error_on_mismatch and not match:
                msg = f"Found cubes with overlap on concatenate axis {candidate_axis}, cannot concatenate overlapping cubes"
                raise iris.exceptions.ConcatenateError([msg])
            elif not match:
                msg = f"Found cubes with overlap on concatenate axis {candidate_axis}, skipping concatenation for these cubes"
                warnings.warn(msg, category=iris.exceptions.IrisUserWarning)

        # Check for compatible AuxCoords.
        if match:
            if check_aux_coords:
                for coord_a, coord_b in zip(
                    self._cube_signature.aux_coords_and_dims,
                    cube_signature.aux_coords_and_dims,
                ):
                    # AuxCoords that span the candidate axis can differ
                    if (
                        candidate_axis not in coord_a.dims
                        or candidate_axis not in coord_b.dims
                    ):
                        if not coord_a == coord_b:
                            match = False

        # Check for compatible CellMeasures.
        if match:
            if check_cell_measures:
                for coord_a, coord_b in zip(
                    self._cube_signature.cell_measures_and_dims,
                    cube_signature.cell_measures_and_dims,
                ):
                    # CellMeasures that span the candidate axis can differ
                    if (
                        candidate_axis not in coord_a.dims
                        or candidate_axis not in coord_b.dims
                    ):
                        if not coord_a == coord_b:
                            match = False

        # Check for compatible AncillaryVariables.
        if match:
            if check_ancils:
                for coord_a, coord_b in zip(
                    self._cube_signature.ancillary_variables_and_dims,
                    cube_signature.ancillary_variables_and_dims,
                ):
                    # AncillaryVariables that span the candidate axis can differ
                    if (
                        candidate_axis not in coord_a.dims
                        or candidate_axis not in coord_b.dims
                    ):
                        if not coord_a == coord_b:
                            match = False

        # Check for compatible derived coordinates.
        if match:
            if check_derived_coords:
                for coord_a, coord_b in zip(
                    self._cube_signature.derived_coords_and_dims,
                    cube_signature.derived_coords_and_dims,
                ):
                    # Derived coords that span the candidate axis can differ
                    if (
                        candidate_axis not in coord_a.dims
                        or candidate_axis not in coord_b.dims
                    ):
                        if not coord_a == coord_b:
                            match = False

        if match:
            # Register the cube as a source-cube for this proto-cube.
            self._add_skeleton(coord_signature, cube.lazy_data())
            # Declare the nominated axis of concatenation.
            self._axis = candidate_axis

        if match:
            # If the protocube dimension order is constant (indicating it was
            # created from a cube with a length 1 dimension coordinate) but
            # a subsequently registered cube has a non-constant dimension
            # order we should use that instead of _CONSTANT to make sure all
            # the ordering checks and sorts work as expected.
            dim_ind = self._coord_signature.dim_mapping.index(candidate_axis)
            existing_order = self._coord_signature.dim_order[dim_ind]
            this_order = coord_signature.dim_order[dim_ind]
            if existing_order == _CONSTANT and this_order != _CONSTANT:
                self._coord_signature.dim_order[dim_ind] = this_order

        return match

    def _add_skeleton(self, coord_signature, data):
        """Create and add the source-cube skeleton to the :class:`_ProtoCube`.

        Parameters
        ----------
        coord_signature : :`_CoordSignature`
            The :class:`_CoordSignature` of the associated
            given source-cube.

        data : :class:`iris.cube.Cube`
            The data payload of an associated :class:`iris.cube.Cube`
            source-cube.

        """
        skeleton = _SkeletonCube(coord_signature, data)
        self._skeletons.append(skeleton)

    def _build_aux_coordinates(self):
        """Generate the auxiliary coordinates with associated dimension(s) mapping.

        Generate the auxiliary coordinates with associated dimension(s)
        mapping for the new concatenated cube.

        Returns
        -------
        A list of auxiliary coordinates and dimension(s) tuple pairs.

        """
        # Setup convenience hooks.
        skeletons = self._skeletons
        cube_signature = self._cube_signature

        aux_coords_and_dims = []

        # Generate all the auxiliary coordinates for the new concatenated cube.
        for i, (coord, dims) in enumerate(cube_signature.aux_coords_and_dims):
            # Check whether the coordinate spans the nominated
            # dimension of concatenation.
            if self.axis in dims:
                # Concatenate the points together.
                dim = dims.index(self.axis)
                points = [
                    skton.signature.aux_coords_and_dims[i].coord.core_points()
                    for skton in skeletons
                ]
                points = np.concatenate(tuple(points), axis=dim)

                # Concatenate the bounds together.
                bnds = None
                if coord.has_bounds():
                    bnds = [
                        skton.signature.aux_coords_and_dims[i].coord.core_bounds()
                        for skton in skeletons
                    ]
                    bnds = np.concatenate(tuple(bnds), axis=dim)

                # Generate the associated coordinate metadata.
                kwargs = cube_signature.aux_metadata[i].defn._asdict()

                # Build the concatenated coordinate.
                if isinstance(coord, iris.coords.AuxCoord):
                    coord = iris.coords.AuxCoord(points, bounds=bnds, **kwargs)
                else:
                    # Attempt to create a DimCoord, otherwise default to
                    # an AuxCoord on failure.
                    try:
                        coord = iris.coords.DimCoord(points, bounds=bnds, **kwargs)
                    except ValueError:
                        # Ensure to remove the "circular" kwarg, which may be
                        # present in the defn of a DimCoord being demoted.
                        _ = kwargs.pop("circular", None)
                        coord = iris.coords.AuxCoord(points, bounds=bnds, **kwargs)

            aux_coords_and_dims.append((coord.copy(), dims))

        return aux_coords_and_dims

    def _build_scalar_coordinates(self):
        """Generate the scalar coordinates for the new concatenated cube.

        Returns
        -------
        A list of scalar coordinates.

        """
        scalar_coords = []
        for coord in self._cube_signature.scalar_coords:
            scalar_coords.append(coord.copy())

        return scalar_coords

    def _build_cell_measures(self):
        """Generate the cell measures with associated dimension(s) mapping.

        Generate the cell measures with associated dimension(s)
        mapping for the new concatenated cube.

        Returns
        -------
        A list of cell measures and dimension(s) tuple pairs.

        """
        # Setup convenience hooks.
        skeletons = self._skeletons
        cube_signature = self._cube_signature

        cell_measures_and_dims = []

        # Generate all the cell measures for the new concatenated cube.
        for i, (cm, dims) in enumerate(cube_signature.cell_measures_and_dims):
            # Check whether the cell measure spans the nominated
            # dimension of concatenation.
            if self.axis in dims:
                # Concatenate the data together.
                dim = dims.index(self.axis)
                data = [
                    skton.signature.cell_measures_and_dims[i].coord.data
                    for skton in skeletons
                ]
                data = np.concatenate(tuple(data), axis=dim)

                # Generate the associated metadata.
                kwargs = cube_signature.cm_metadata[i].defn._asdict()

                # Build the concatenated coordinate.
                cm = iris.coords.CellMeasure(data, **kwargs)

            cell_measures_and_dims.append((cm.copy(), dims))

        return cell_measures_and_dims

    def _build_ancillary_variables(self):
        """Generate the ancillary variables with associated dimension(s) mapping.

        Generate the ancillary variables with associated dimension(s)
        mapping for the new concatenated cube.

        Returns
        -------
        A list of ancillary variables and dimension(s) tuple pairs.

        """
        # Setup convenience hooks.
        skeletons = self._skeletons
        cube_signature = self._cube_signature

        ancillary_variables_and_dims = []

        # Generate all the ancillary variables for the new concatenated cube.
        for i, (av, dims) in enumerate(cube_signature.ancillary_variables_and_dims):
            # Check whether the ancillary variable spans the nominated
            # dimension of concatenation.
            if self.axis in dims:
                # Concatenate the data together.
                dim = dims.index(self.axis)
                data = [
                    skton.signature.ancillary_variables_and_dims[i].coord.data
                    for skton in skeletons
                ]
                data = np.concatenate(tuple(data), axis=dim)

                # Generate the associated metadata.
                kwargs = cube_signature.av_metadata[i].defn._asdict()

                # Build the concatenated coordinate.
                av = iris.coords.AncillaryVariable(data, **kwargs)

            ancillary_variables_and_dims.append((av.copy(), dims))

        return ancillary_variables_and_dims

    def _build_aux_factories(
        self, dim_coords_and_dims, aux_coords_and_dims, scalar_coords
    ):
        """Generate the aux factories for the new concatenated cube.

        Parameters
        ----------
        dim_coords_and_dims :
            A list of dimension coordinate and dimension tuple pairs from the
            concatenated cube.
        aux_coords_and_dims :
            A list of auxiliary coordinates and dimension(s) tuple pairs from
            the concatenated cube.
         scalar_coords :
            A list of scalar coordinates from the concatenated cube.

        Returns
        -------
        list of :class:`iris.aux_factory.AuxCoordFactory`

        """
        # Setup convenience hooks.
        cube_signature = self._cube_signature
        old_dim_coords = cube_signature.dim_coords
        old_aux_coords = [a[0] for a in cube_signature.aux_coords_and_dims]
        new_dim_coords = [d[0] for d in dim_coords_and_dims]
        new_aux_coords = [a[0] for a in aux_coords_and_dims]
        old_scalar_coords = cube_signature.scalar_coords
        new_scalar_coords = scalar_coords

        aux_factories = []

        # Generate all the factories for the new concatenated cube.
        for _, _, factory in cube_signature.derived_coords_and_dims:
            # Update the dependencies of the factory with coordinates of
            # the concatenated cube. We need to check all coordinate types
            # here (dim coords, aux coords, and scalar coords).

            # Note: in contrast to other _build_... methods of this class, we
            # do NOT need to distinguish between aux factories that span the
            # nominated concatenation axis and aux factories that do not. The
            # reason is that ALL aux factories need to be updated with the new
            # coordinates of the concatenated cube (passed to this function via
            # dim_coords_and_dims, aux_coords_and_dims, scalar_coords [these
            # contain ALL new coordinates, not only the ones spanning the
            # concatenation dimension]), so no special treatment for the aux
            # factories that span the concatenation dimension is necessary. If
            # not all aux factories are properly updated with references to the
            # new coordinates, this may lead to KeyErrors (see
            # https://github.com/SciTools/iris/issues/5339).
            new_dependencies = {}
            for old_dependency in factory.dependencies.values():
                if old_dependency in old_dim_coords:
                    dep_idx = old_dim_coords.index(old_dependency)
                    new_dependency = new_dim_coords[dep_idx]
                elif old_dependency in old_aux_coords:
                    dep_idx = old_aux_coords.index(old_dependency)
                    new_dependency = new_aux_coords[dep_idx]
                else:
                    dep_idx = old_scalar_coords.index(old_dependency)
                    new_dependency = new_scalar_coords[dep_idx]
                new_dependencies[id(old_dependency)] = new_dependency

            # Create new factory with the updated dependencies.
            factory = factory.updated(new_dependencies)

            aux_factories.append(factory)

        return aux_factories

    def _build_data(self):
        """Generate the data payload for the new concatenated cube.

        Returns
        -------
        The concatenated :class:`iris.cube.Cube` data payload.

        """
        skeletons = self._skeletons
        data = [skeleton.data for skeleton in skeletons]

        data = da.concatenate(data, self.axis)

        return data

    def _build_dim_coordinates(self):
        """Generate the dimension coordinates.

        Generate the dimension coordinates with associated dimension
        mapping for the new concatenated cube.

        Returns
        -------
        A list of dimension coordinate and dimension tuple pairs.

        """
        # Setup convenience hooks.
        skeletons = self._skeletons
        axis = self.axis
        dim_ind = self._cube_signature.dim_mapping.index(axis)
        metadata = self._cube_signature.dim_metadata[dim_ind]
        defn, circular = metadata.defn, metadata.kwargs["circular"]

        # Concatenate the points together for the nominated dimension.
        points = [
            skeleton.signature.dim_coords[dim_ind].core_points()
            for skeleton in skeletons
        ]
        points = np.concatenate(tuple(points))

        # Concatenate the bounds together for the nominated dimension.
        bounds = None
        if self._cube_signature.dim_coords[dim_ind].has_bounds():
            bounds = [
                skeleton.signature.dim_coords[dim_ind].core_bounds()
                for skeleton in skeletons
            ]
            bounds = np.concatenate(tuple(bounds))

        # Populate the new dimension coordinate with the concatenated
        # points, bounds and associated metadata.
        kwargs = defn._asdict()
        kwargs["circular"] = circular
        dim_coord = iris.coords.DimCoord(points, bounds=bounds, **kwargs)

        # Generate all the dimension coordinates for the new concatenated cube.
        dim_coords_and_dims = []
        for ind, coord in enumerate(self._cube_signature.dim_coords):
            dim = self._cube_signature.dim_mapping[ind]
            if dim == axis:
                dim_coords_and_dims.append((dim_coord, dim))
            else:
                dim_coords_and_dims.append((coord.copy(), dim))

        return dim_coords_and_dims

    def _sequence(self, extent, axis):
        """Determine whether the extent can be sequenced.

        Determine whether the given extent can be sequenced along with
        all the extents of the source-cubes already registered with
        this :class:`_ProtoCube` into non-overlapping segments for the
        given axis.

        Parameters
        ----------
        extent : :class:`_CoordExtent`
            The :class:`_CoordExtent` of the candidate source-cube.
        axis :
            The candidate axis of concatenation.

        Returns
        -------
        bool

        """
        result = True

        # Add the new extent to the current extents collection.
        dim_ind = self._coord_signature.dim_mapping.index(axis)
        dim_extents = [
            skeleton.signature.dim_extents[dim_ind] for skeleton in self._skeletons
        ]
        dim_extents.append(extent)

        # Sort into the appropriate dimension order.
        order = self._coord_signature.dim_order[dim_ind]
        dim_extents.sort(reverse=(order == _DECREASING))

        # Ensure that the extents don't overlap.
        if len(dim_extents) > 1:
            for i, extent in enumerate(dim_extents[1:]):
                # Check the points - must be strictly monotonic.
                if order == _DECREASING:
                    big = dim_extents[i].points.min
                    small = extent.points.max
                else:
                    small = dim_extents[i].points.max
                    big = extent.points.min

                if small >= big:
                    result = False
                    break

                # Check the bounds - must be strictly monotonic.
                if extent.bounds is not None:
                    if order == _DECREASING:
                        big_0 = dim_extents[i].bounds[0].min
                        big_1 = dim_extents[i].bounds[1].min
                        small_0 = extent.bounds[0].max
                        small_1 = extent.bounds[1].max
                    else:
                        small_0 = dim_extents[i].bounds[0].max
                        small_1 = dim_extents[i].bounds[1].max
                        big_0 = extent.bounds[0].min
                        big_1 = extent.bounds[1].min

                    lower_bound_fail = small_0 >= big_0
                    upper_bound_fail = small_1 >= big_1

                    if lower_bound_fail or upper_bound_fail:
                        result = False
                        break

        return result<|MERGE_RESOLUTION|>--- conflicted
+++ resolved
@@ -385,14 +385,7 @@
     """
 
     def __init__(self, cube):
-<<<<<<< HEAD
         """Represent the cube metadata and associated coordinate metadata.
-=======
-        """Represents the cube metadata and associated coordinate metadata.
->>>>>>> d95c9e26
-
-        Represents the cube metadata and associated coordinate metadata that
-        allows suitable cubes for concatenation to be identified.
 
         Parameters
         ----------
@@ -737,14 +730,7 @@
     """Framework for concatenating multiple source-cubes over one common dimension."""
 
     def __init__(self, cube):
-<<<<<<< HEAD
-        """Create a new _ProtoCube  and record the cube as a source-cube.
-=======
-        """Create a new _ProtoCube and record the cube as a source-cube.
->>>>>>> d95c9e26
-
-        Create a new _ProtoCube from the given cube and record the cube
-        as a source-cube.
+        """Create a new _ProtoCube from the given cube and record the cube as a source-cube.
 
         Parameters
         ----------
