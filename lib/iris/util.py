# Copyright Iris contributors
#
# This file is part of Iris and is released under the LGPL license.
# See COPYING and COPYING.LESSER in the root of the repository for full
# licensing details.
"""
Miscellaneous utility functions.

"""

from abc import ABCMeta, abstractmethod
from collections.abc import Hashable, Iterable
import functools
import inspect
import os
import os.path
import sys
import tempfile

import cf_units
from dask import array as da
import numpy as np
import numpy.ma as ma

from iris._deprecation import warn_deprecated
from iris._lazy_data import as_concrete_data, is_lazy_data, is_lazy_masked_data
from iris._shapefiles import create_shapefile_mask
from iris.common import SERVICES
from iris.common.lenient import _lenient_client
import iris.exceptions


def broadcast_to_shape(array, shape, dim_map):
    """
    Broadcast an array to a given shape.

    Each dimension of the array must correspond to a dimension in the
    given shape. The result is a read-only view (see :func:`numpy.broadcast_to`).
    If you need to write to the resulting array, make a copy first.

    Args:

    * array (:class:`numpy.ndarray`-like)
        An array to broadcast.

    * shape (:class:`list`, :class:`tuple` etc.):
        The shape the array should be broadcast to.

    * dim_map (:class:`list`, :class:`tuple` etc.):
        A mapping of the dimensions of *array* to their corresponding
        element in *shape*. *dim_map* must be the same length as the
        number of dimensions in *array*. Each element of *dim_map*
        corresponds to a dimension of *array* and its value provides
        the index in *shape* which the dimension of *array* corresponds
        to, so the first element of *dim_map* gives the index of *shape*
        that corresponds to the first dimension of *array* etc.

    Examples:

    Broadcasting an array of shape (2, 3) to the shape (5, 2, 6, 3)
    where the first dimension of the array corresponds to the second
    element of the desired shape and the second dimension of the array
    corresponds to the fourth element of the desired shape::

        a = np.array([[1, 2, 3], [4, 5, 6]])
        b = broadcast_to_shape(a, (5, 2, 6, 3), (1, 3))

    Broadcasting an array of shape (48, 96) to the shape (96, 48, 12)::

        # a is an array of shape (48, 96)
        result = broadcast_to_shape(a, (96, 48, 12), (1, 0))

    Notes
    ------
    This function maintains laziness when called; it does not realise data.
    See more at :doc:`/userguide/real_and_lazy_data`.

    """
    n_orig_dims = len(array.shape)
    n_new_dims = len(shape) - n_orig_dims
    array = array.reshape(array.shape + (1,) * n_new_dims)

    # Get dims in required order.
    array = np.moveaxis(array, range(n_orig_dims), dim_map)
    new_array = np.broadcast_to(array, shape)

    if ma.isMA(array):
        # broadcast_to strips masks so we need to handle them explicitly.
        mask = ma.getmask(array)
        if mask is ma.nomask:
            new_mask = ma.nomask
        else:
            new_mask = np.broadcast_to(mask, shape)
        new_array = ma.array(new_array, mask=new_mask)

    elif is_lazy_masked_data(array):
        # broadcast_to strips masks so we need to handle them explicitly.
        mask = da.ma.getmaskarray(array)
        new_mask = da.broadcast_to(mask, shape)
        new_array = da.ma.masked_array(new_array, new_mask)

    return new_array


def delta(ndarray, dimension, circular=False):
    """
    Calculates the difference between values along a given dimension.

    Args:

    * ndarray:
        The array over which to do the difference.

    * dimension:
        The dimension over which to do the difference on ndarray.

    * circular:
        If not False then return n results in the requested dimension
        with the delta between the last and first element included in
        the result otherwise the result will be of length n-1 (where n
        is the length of ndarray in the given dimension's direction)

        If circular is numeric then the value of circular will be added
        to the last element of the given dimension if the last element
        is negative, otherwise the value of circular will be subtracted
        from the last element.

        The example below illustrates the process::

            original array              -180, -90,  0,    90
            delta (with circular=360):    90,  90, 90, -270+360

    .. note::

        The difference algorithm implemented is forward difference:

            >>> import numpy as np
            >>> import iris.util
            >>> original = np.array([-180, -90, 0, 90])
            >>> iris.util.delta(original, 0)
            array([90, 90, 90])
            >>> iris.util.delta(original, 0, circular=360)
            array([90, 90, 90, 90])

    Notes
    ------
    This function maintains laziness when called; it does not realise data.
    See more at :doc:`/userguide/real_and_lazy_data`.

    """
    if circular is not False:
        _delta = np.roll(ndarray, -1, axis=dimension)
        last_element = [slice(None, None)] * ndarray.ndim
        last_element[dimension] = slice(-1, None)
        last_element = tuple(last_element)

        if not isinstance(circular, bool):
            result = np.where(ndarray[last_element] >= _delta[last_element])[0]
            _delta[last_element] -= circular
            _delta[last_element][result] += 2 * circular

        np.subtract(_delta, ndarray, _delta)
    else:
        _delta = np.diff(ndarray, axis=dimension)

    return _delta


def describe_diff(cube_a, cube_b, output_file=None):
    """
    Prints the differences that prevent compatibility between two cubes, as
    defined by :meth:`iris.cube.Cube.is_compatible()`.

    Args:

    * cube_a:
        An instance of :class:`iris.cube.Cube` or
        :class:`iris.cube.CubeMetadata`.

    * cube_b:
        An instance of :class:`iris.cube.Cube` or
        :class:`iris.cube.CubeMetadata`.

    * output_file:
        A :class:`file` or file-like object to receive output. Defaults to
        sys.stdout.

    .. seealso::

        :meth:`iris.cube.Cube.is_compatible()`

    .. note::

        Compatibility does not guarantee that two cubes can be merged.
        Instead, this function is designed to provide a verbose description
        of the differences in metadata between two cubes. Determining whether
        two cubes will merge requires additional logic that is beyond the
        scope of this function.

    Notes
    ------
    This function maintains laziness when called; it does not realise data.
    See more at :doc:`/userguide/real_and_lazy_data`.

    """

    if output_file is None:
        output_file = sys.stdout

    if cube_a.is_compatible(cube_b):
        output_file.write("Cubes are compatible\n")
    else:
        common_keys = set(cube_a.attributes).intersection(cube_b.attributes)
        for key in common_keys:
            if np.any(cube_a.attributes[key] != cube_b.attributes[key]):
                output_file.write(
                    '"%s" cube_a attribute value "%s" is not '
                    "compatible with cube_b "
                    'attribute value "%s"\n'
                    % (key, cube_a.attributes[key], cube_b.attributes[key])
                )

        if cube_a.name() != cube_b.name():
            output_file.write(
                'cube_a name "%s" is not compatible '
                'with cube_b name "%s"\n' % (cube_a.name(), cube_b.name())
            )

        if cube_a.units != cube_b.units:
            output_file.write(
                'cube_a units "%s" are not compatible with cube_b units "%s"\n'
                % (cube_a.units, cube_b.units)
            )

        if cube_a.cell_methods != cube_b.cell_methods:
            output_file.write(
                "Cell methods\n%s\nand\n%s\nare not compatible\n"
                % (cube_a.cell_methods, cube_b.cell_methods)
            )


def guess_coord_axis(coord):
    """
    Returns a "best guess" axis name of the coordinate.

    Heuristic categorisation of the coordinate into either label
    'T', 'Z', 'Y', 'X' or None.

    Args:

    * coord:
        The :class:`iris.coords.Coord`.

    Returns:
        'T', 'Z', 'Y', 'X', or None.

    Notes
    ------
    This function maintains laziness when called; it does not realise data.
    See more at :doc:`/userguide/real_and_lazy_data`.

    """
    axis = None

    if coord.standard_name in (
        "longitude",
        "grid_longitude",
        "projection_x_coordinate",
    ):
        axis = "X"
    elif coord.standard_name in (
        "latitude",
        "grid_latitude",
        "projection_y_coordinate",
    ):
        axis = "Y"
    elif coord.units.is_convertible("hPa") or coord.attributes.get(
        "positive"
    ) in ("up", "down"):
        axis = "Z"
    elif coord.units.is_time_reference():
        axis = "T"

    return axis


def rolling_window(a, window=1, step=1, axis=-1):
    """
    Make an ndarray with a rolling window of the last dimension

    Args:

    * a : array_like
        Array to add rolling window to

    Kwargs:

    * window : int
        Size of rolling window
    * step : int
        Size of step between rolling windows
    * axis : int
        Axis to take the rolling window over

    Returns:

        Array that is a view of the original array with an added dimension
        of the size of the given window at axis + 1.

    Examples::

        >>> x = np.arange(10).reshape((2, 5))
        >>> rolling_window(x, 3)
        array([[[0, 1, 2], [1, 2, 3], [2, 3, 4]],
               [[5, 6, 7], [6, 7, 8], [7, 8, 9]]])

    Calculate rolling mean of last dimension::

        >>> np.mean(rolling_window(x, 3), -1)
        array([[ 1.,  2.,  3.],
               [ 6.,  7.,  8.]])

    Notes
    ------
    This function maintains laziness when called; it does not realise data.
    See more at :doc:`/userguide/real_and_lazy_data`.

    """
    # NOTE: The implementation of this function originates from
    # https://github.com/numpy/numpy/pull/31#issuecomment-1304851 04/08/2011
    if window < 1:
        raise ValueError("`window` must be at least 1.")
    if window > a.shape[axis]:
        raise ValueError("`window` is too long.")
    if step < 1:
        raise ValueError("`step` must be at least 1.")
    axis = axis % a.ndim
    num_windows = (a.shape[axis] - window + step) // step
    shape = a.shape[:axis] + (num_windows, window) + a.shape[axis + 1 :]
    strides = (
        a.strides[:axis]
        + (step * a.strides[axis], a.strides[axis])
        + a.strides[axis + 1 :]
    )
    rw = np.lib.stride_tricks.as_strided(a, shape=shape, strides=strides)
    if ma.isMaskedArray(a):
        mask = ma.getmaskarray(a)
        strides = (
            mask.strides[:axis]
            + (step * mask.strides[axis], mask.strides[axis])
            + mask.strides[axis + 1 :]
        )
        rw = ma.array(
            rw,
            mask=np.lib.stride_tricks.as_strided(
                mask, shape=shape, strides=strides
            ),
        )
    return rw


def array_equal(array1, array2, withnans=False):
    """
    Returns whether two arrays have the same shape and elements.

    Args:

    * array1, array2 (arraylike):
        args to be compared, normalised if necessary with :func:`np.asarray`.

    Kwargs:

    * withnans (bool):
        When unset (default), the result is False if either input contains NaN
        points.  This is the normal floating-point arithmetic result.
        When set, return True if inputs contain the same value in all elements,
        _including_ any NaN values.

    This provides much the same functionality as :func:`numpy.array_equal`, but
    with additional support for arrays of strings and NaN-tolerant operation.

    Notes
    ------
    This function maintains laziness when called; it does not realise data.
    See more at :doc:`/userguide/real_and_lazy_data`.
    """

    def normalise_array(array):
        if not is_lazy_data(array):
            array = np.asarray(array)
        return array

    array1, array2 = normalise_array(array1), normalise_array(array2)

    eq = array1.shape == array2.shape
    if eq:
        eqs = array1 == array2

        if withnans and (array1.dtype.kind == "f" or array2.dtype.kind == "f"):
            nans1, nans2 = np.isnan(array1), np.isnan(array2)
            eq = as_concrete_data(np.all(nans1 == nans2))

            if eq:
                eqs = as_concrete_data(eqs)
                if not is_lazy_data(nans1):
                    idxs = nans1
                elif not is_lazy_data(nans2):
                    idxs = nans2
                else:
                    idxs = as_concrete_data(nans1)

                if np.any(idxs):
                    eqs[idxs] = True

        if eq:
            eq = as_concrete_data(np.all(eqs))  # check equal at all points

    return eq


def approx_equal(a, b, max_absolute_error=1e-10, max_relative_error=1e-10):
    """
    Returns whether two numbers are almost equal, allowing for the finite
    precision of floating point numbers.

    .. deprecated:: 3.2.0

       Instead use :func:`math.isclose`. For example, rather than calling
       ``approx_equal(a, b, max_abs, max_rel)`` replace with ``math.isclose(a,
       b, max_rel, max_abs)``. Note that :func:`~math.isclose` will return True
       if the actual error equals the maximum, whereas :func:`util.approx_equal`
       will return False.

    Notes
    ------
    This function does maintain laziness when called; it doesn't realise data.
    See more at :doc:`/userguide/real_and_lazy_data`.

    """
    wmsg = (
        "iris.util.approx_equal has been deprecated and will be removed, "
        "please use math.isclose instead."
    )
    warn_deprecated(wmsg)

    # Deal with numbers close to zero
    if abs(a - b) < max_absolute_error:
        return True
    # Ensure we get consistent results if "a" and "b" are supplied in the
    # opposite order.
    max_ab = max([a, b], key=abs)
    relative_error = abs(a - b) / max_ab
    return relative_error < max_relative_error


def between(lh, rh, lh_inclusive=True, rh_inclusive=True):
    """
    Provides a convenient way of defining a 3 element inequality such as
    ``a < number < b``.

    Arguments:

    * lh
        The left hand element of the inequality
    * rh
        The right hand element of the inequality

    Keywords:

    * lh_inclusive - boolean
        Affects the left hand comparison operator to use in the inequality.
        True for ``<=`` false for ``<``. Defaults to True.
    * rh_inclusive - boolean
        Same as lh_inclusive but for right hand operator.


    For example::

        between_3_and_6 = between(3, 6)
        for i in range(10):
           print(i, between_3_and_6(i))


        between_3_and_6 = between(3, 6, rh_inclusive=False)
        for i in range(10):
           print(i, between_3_and_6(i))

    Notes
    ------
    This function does maintain laziness when called; it doesn't realise data.
    See more at :doc:`/userguide/real_and_lazy_data`.

    """
    if lh_inclusive and rh_inclusive:
        return lambda c: lh <= c <= rh
    elif lh_inclusive and not rh_inclusive:
        return lambda c: lh <= c < rh
    elif not lh_inclusive and rh_inclusive:
        return lambda c: lh < c <= rh
    else:
        return lambda c: lh < c < rh


def reverse(cube_or_array, coords_or_dims):
    """
    Reverse the cube or array along the given dimensions.

    Args:

    * cube_or_array: :class:`iris.cube.Cube` or :class:`numpy.ndarray`
        The cube or array to reverse.
    * coords_or_dims: int, str, :class:`iris.coords.Coord` or sequence of these
        Identify one or more dimensions to reverse.  If cube_or_array is a
        numpy array, use int or a sequence of ints, as in the examples below.
        If cube_or_array is a Cube, a Coord or coordinate name (or sequence of
        these) may be specified instead.

    ::

        >>> import numpy as np
        >>> a = np.arange(24).reshape(2, 3, 4)
        >>> print(a)
        [[[ 0  1  2  3]
          [ 4  5  6  7]
          [ 8  9 10 11]]
        <BLANKLINE>
         [[12 13 14 15]
          [16 17 18 19]
          [20 21 22 23]]]
        >>> print(reverse(a, 1))
        [[[ 8  9 10 11]
          [ 4  5  6  7]
          [ 0  1  2  3]]
        <BLANKLINE>
         [[20 21 22 23]
          [16 17 18 19]
          [12 13 14 15]]]
        >>> print(reverse(a, [1, 2]))
        [[[11 10  9  8]
          [ 7  6  5  4]
          [ 3  2  1  0]]
        <BLANKLINE>
         [[23 22 21 20]
          [19 18 17 16]
          [15 14 13 12]]]

    Notes
    ------
    This function maintains laziness when called; it does not realise data.
    See more at :doc:`/userguide/real_and_lazy_data`.

    """
    from iris.cube import Cube

    index = [slice(None, None)] * cube_or_array.ndim

    if isinstance(coords_or_dims, Cube):
        raise TypeError(
            "coords_or_dims must be int, str, coordinate or "
            "sequence of these.  Got cube."
        )

    if isinstance(coords_or_dims, str) or not isinstance(
        coords_or_dims, Iterable
    ):
        coords_or_dims = [coords_or_dims]

    axes = set()
    for coord_or_dim in coords_or_dims:
        if isinstance(coord_or_dim, int):
            axes.add(coord_or_dim)
        elif isinstance(cube_or_array, np.ndarray):
            raise TypeError(
                "To reverse an array, provide an int or sequence of ints."
            )
        else:
            try:
                axes.update(cube_or_array.coord_dims(coord_or_dim))
            except AttributeError:
                raise TypeError(
                    "coords_or_dims must be int, str, coordinate "
                    "or sequence of these."
                )

    axes = np.array(list(axes), ndmin=1)
    if axes.ndim != 1 or axes.size == 0:
        raise ValueError(
            "Reverse was expecting a single axis or a 1d array "
            "of axes, got %r" % axes
        )
    if np.min(axes) < 0 or np.max(axes) > cube_or_array.ndim - 1:
        raise ValueError(
            "An axis value out of range for the number of "
            "dimensions from the given array (%s) was received. "
            "Got: %r" % (cube_or_array.ndim, axes)
        )

    for axis in axes:
        index[axis] = slice(None, None, -1)

    return cube_or_array[tuple(index)]


def monotonic(array, strict=False, return_direction=False):
    """
    Return whether the given 1d array is monotonic.

    Note that, the array must not contain missing data.

    Kwargs:

    * strict (boolean)
        Flag to enable strict monotonic checking
    * return_direction (boolean)
        Flag to change return behaviour to return
        (monotonic_status, direction). Direction will be 1 for positive
        or -1 for negative. The direction is meaningless if the array is
        not monotonic.

    Returns:

    * monotonic_status (boolean)
        Whether the array was monotonic.

        If the return_direction flag was given then the returned value
        will be:

            ``(monotonic_status, direction)``

    Notes
    ------
    This function maintains laziness when called; it does not realise data.
    See more at :doc:`/userguide/real_and_lazy_data`.

    """
    if array.ndim != 1 or len(array) <= 1:
        raise ValueError(
            "The array to check must be 1 dimensional and have "
            "more than 1 element."
        )

    if ma.isMaskedArray(array) and ma.count_masked(array) != 0:
        raise ValueError("The array to check contains missing data.")

    # Identify the directions of the largest/most-positive and
    # smallest/most-negative steps.
    d = np.diff(array)

    sign_max_d = np.sign(np.max(d))
    sign_min_d = np.sign(np.min(d))

    if strict:
        monotonic = sign_max_d == sign_min_d and sign_max_d != 0
    else:
        monotonic = (
            (sign_min_d < 0 and sign_max_d <= 0)
            or (sign_max_d > 0 and sign_min_d >= 0)
            or (sign_min_d == sign_max_d == 0)
        )

    if return_direction:
        if sign_max_d == 0:
            direction = sign_min_d
        else:
            direction = sign_max_d

        return monotonic, direction

    return monotonic


def column_slices_generator(full_slice, ndims):
    """
    Given a full slice full of tuples, return a dictionary mapping old
    data dimensions to new and a generator which gives the successive
    slices needed to index correctly (across columns).

    This routine deals with the special functionality for tuple based
    indexing e.g. [0, (3, 5), :, (1, 6, 8)] by first providing a slice
    which takes the non tuple slices out first i.e. [0, :, :, :] then
    subsequently iterates through each of the tuples taking out the
    appropriate slices i.e. [(3, 5), :, :] followed by [:, :, (1, 6, 8)]

    This method was developed as numpy does not support the direct
    approach of [(3, 5), : , (1, 6, 8)] for column based indexing.

    Notes
    ------
    This function maintains laziness when called; it does not realise data.
    See more at :doc:`/userguide/real_and_lazy_data`.

    """
    list_of_slices = []

    # Map current dimensions to new dimensions, or None
    dimension_mapping = {None: None}
    _count_current_dim = 0
    for i, i_key in enumerate(full_slice):
        if isinstance(i_key, (int, np.integer)):
            dimension_mapping[i] = None
        else:
            dimension_mapping[i] = _count_current_dim
            _count_current_dim += 1

    # Get all of the dimensions for which a tuple of indices were provided
    # (numpy.ndarrays are treated in the same way tuples in this case)
    def is_tuple_style_index(key):
        return isinstance(key, tuple) or (
            isinstance(key, np.ndarray) and key.ndim == 1
        )

    tuple_indices = [
        i for i, key in enumerate(full_slice) if is_tuple_style_index(key)
    ]

    # stg1: Take a copy of the full_slice specification, turning all tuples
    # into a full slice
    if tuple_indices != list(range(len(full_slice))):
        first_slice = list(full_slice)
        for tuple_index in tuple_indices:
            first_slice[tuple_index] = slice(None, None)
        # turn first_slice back into a tuple ready for indexing
        first_slice = tuple(first_slice)

        list_of_slices.append(first_slice)

    # stg2 iterate over each of the tuples
    for tuple_index in tuple_indices:
        # Create a list with the indices to span the whole data array that we
        # currently have
        spanning_slice_with_tuple = [slice(None, None)] * _count_current_dim
        # Replace the slice(None, None) with our current tuple
        spanning_slice_with_tuple[dimension_mapping[tuple_index]] = full_slice[
            tuple_index
        ]

        # if we just have [(0, 1)] turn it into [(0, 1), ...] as this is
        # Numpy's syntax.
        if len(spanning_slice_with_tuple) == 1:
            spanning_slice_with_tuple.append(Ellipsis)

        spanning_slice_with_tuple = tuple(spanning_slice_with_tuple)

        list_of_slices.append(spanning_slice_with_tuple)

    # return the dimension mapping and a generator of slices
    return dimension_mapping, iter(list_of_slices)


def _build_full_slice_given_keys(keys, ndim):
    """
    Given the keys passed to a __getitem__ call, build an equivalent
    tuple of keys which span ndims.

    """
    # Ensure that we always have a tuple of keys
    if not isinstance(keys, tuple):
        keys = tuple([keys])

    # catch the case where an extra Ellipsis has been provided which can be
    # discarded iff len(keys)-1 == ndim
    if len(keys) - 1 == ndim and Ellipsis in filter(
        lambda obj: not isinstance(obj, np.ndarray), keys
    ):
        keys = list(keys)
        is_ellipsis = [key is Ellipsis for key in keys]
        keys.pop(is_ellipsis.index(True))
        keys = tuple(keys)

    # for ndim >= 1 appending a ":" to the slice specification is allowable,
    # remove this now
    if len(keys) > ndim and ndim != 0 and keys[-1] == slice(None, None):
        keys = keys[:-1]

    if len(keys) > ndim:
        raise IndexError(
            "More slices requested than dimensions. Requested "
            "%r, but there were only %s dimensions." % (keys, ndim)
        )

    # For each dimension get the slice which has been requested.
    # If no slice provided, then default to the whole dimension
    full_slice = [slice(None, None)] * ndim

    for i, key in enumerate(keys):
        if key is Ellipsis:
            # replace any subsequent Ellipsis objects in keys with
            # slice(None, None) as per Numpy
            keys = keys[:i] + tuple(
                [
                    slice(None, None) if key is Ellipsis else key
                    for key in keys[i:]
                ]
            )

            # iterate over the remaining keys in reverse to fill in
            # the gaps from the right hand side
            for j, key in enumerate(keys[:i:-1]):
                full_slice[-j - 1] = key

            # we've finished with i now so stop the iteration
            break
        else:
            full_slice[i] = key

    # remove any tuples on dimensions, turning them into numpy array's for
    # consistent behaviour
    full_slice = tuple(
        [
            np.array(key, ndmin=1) if isinstance(key, tuple) else key
            for key in full_slice
        ]
    )
    return full_slice


def _slice_data_with_keys(data, keys):
    """
    Index an array-like object as "data[keys]", with orthogonal indexing.

    Args:

    * data (array-like):
        array to index.

    * keys (list):
        list of indexes, as received from a __getitem__ call.

    This enforces an orthogonal interpretation of indexing, which means that
    both 'real' (numpy) arrays and other array-likes index in the same way,
    instead of numpy arrays doing 'fancy indexing'.

    Returns (dim_map, data_region), where :

    * dim_map (dict) :
        A dimension map, as returned by :func:`column_slices_generator`.
        i.e. "dim_map[old_dim_index]" --> "new_dim_index" or None.

    * data_region (array-like) :
        The sub-array.

    .. Note::

        Avoids copying the data, where possible.

    """
    # Combines the use of _build_full_slice_given_keys and
    # column_slices_generator.
    # By slicing on only one index at a time, this also mostly avoids copying
    # the data, except some cases when a key contains a list of indices.
    n_dims = len(data.shape)
    full_slice = _build_full_slice_given_keys(keys, n_dims)
    dims_mapping, slices_iter = column_slices_generator(full_slice, n_dims)
    for this_slice in slices_iter:
        data = data[this_slice]
        if data.ndim > 0 and min(data.shape) < 1:
            # Disallow slicings where a dimension has no points, like "[5:5]".
            raise IndexError("Cannot index with zero length slice.")

    return dims_mapping, data


def _wrap_function_for_method(function, docstring=None):
    """
    Returns a wrapper function modified to be suitable for use as a
    method.

    The wrapper function renames the first argument as "self" and allows
    an alternative docstring, thus allowing the built-in help(...)
    routine to display appropriate output.

    """
    # Generate the Python source for the wrapper function.
    # NB. The first argument is replaced with "self".
    args, varargs, varkw, defaults = inspect.getargspec(function)
    if defaults is None:
        basic_args = ["self"] + args[1:]
        default_args = []
        simple_default_args = []
    else:
        cutoff = -len(defaults)
        basic_args = ["self"] + args[1:cutoff]
        default_args = [
            "%s=%r" % pair for pair in zip(args[cutoff:], defaults)
        ]
        simple_default_args = args[cutoff:]
    var_arg = [] if varargs is None else ["*" + varargs]
    var_kw = [] if varkw is None else ["**" + varkw]
    arg_source = ", ".join(basic_args + default_args + var_arg + var_kw)
    simple_arg_source = ", ".join(
        basic_args + simple_default_args + var_arg + var_kw
    )
    source = "def %s(%s):\n    return function(%s)" % (
        function.__name__,
        arg_source,
        simple_arg_source,
    )

    # Compile the wrapper function
    # NB. There's an outstanding bug with "exec" where the locals and globals
    # dictionaries must be the same if we're to get closure behaviour.
    my_locals = {"function": function}
    exec(source, my_locals, my_locals)

    # Update the docstring if required, and return the modified function
    wrapper = my_locals[function.__name__]
    if docstring is None:
        wrapper.__doc__ = function.__doc__
    else:
        wrapper.__doc__ = docstring
    return wrapper


class _MetaOrderedHashable(ABCMeta):
    """
    A metaclass that ensures that non-abstract subclasses of _OrderedHashable
    without an explicit __init__ method are given a default __init__ method
    with the appropriate method signature.

    Also, an _init method is provided to allow subclasses with their own
    __init__ constructors to initialise their values via an explicit method
    signature.

    NB. This metaclass is used to construct the _OrderedHashable class as well
    as all its subclasses.

    """

    def __new__(cls, name, bases, namespace):
        # We only want to modify concrete classes that have defined the
        # "_names" property.
        if "_names" in namespace and not getattr(
            namespace["_names"], "__isabstractmethod__", False
        ):
            args = ", ".join(namespace["_names"])

            # Ensure the class has a constructor with explicit arguments.
            if "__init__" not in namespace:
                # Create a default __init__ method for the class
                method_source = (
                    "def __init__(self, %s):\n "
                    "self._init_from_tuple((%s,))" % (args, args)
                )
                exec(method_source, namespace)

            # Ensure the class has a "helper constructor" with explicit
            # arguments.
            if "_init" not in namespace:
                # Create a default _init method for the class
                method_source = (
                    "def _init(self, %s):\n "
                    "self._init_from_tuple((%s,))" % (args, args)
                )
                exec(method_source, namespace)

        return super().__new__(cls, name, bases, namespace)


@functools.total_ordering
class _OrderedHashable(Hashable, metaclass=_MetaOrderedHashable):
    """
    Convenience class for creating "immutable", hashable, and ordered classes.

    Instance identity is defined by the specific list of attribute names
    declared in the abstract attribute "_names". Subclasses must declare the
    attribute "_names" as an iterable containing the names of all the
    attributes relevant to equality/hash-value/ordering.

    Initial values should be set by using ::
        self._init(self, value1, value2, ..)

    .. note::

        It's the responsibility of the subclass to ensure that the values of
        its attributes are themselves hashable.

    """

    @property
    @abstractmethod
    def _names(self):
        """
        Override this attribute to declare the names of all the attributes
        relevant to the hash/comparison semantics.

        """
        pass

    def _init_from_tuple(self, values):
        for name, value in zip(self._names, values):
            object.__setattr__(self, name, value)

    def __repr__(self):
        class_name = type(self).__name__
        attributes = ", ".join(
            "%s=%r" % (name, value)
            for (name, value) in zip(self._names, self._as_tuple())
        )
        return "%s(%s)" % (class_name, attributes)

    def _as_tuple(self):
        return tuple(getattr(self, name) for name in self._names)

    # Prevent attribute updates

    def __setattr__(self, name, value):
        raise AttributeError(
            "Instances of %s are immutable" % type(self).__name__
        )

    def __delattr__(self, name):
        raise AttributeError(
            "Instances of %s are immutable" % type(self).__name__
        )

    # Provide hash semantics

    def _identity(self):
        return self._as_tuple()

    def __hash__(self):
        return hash(self._identity())

    def __eq__(self, other):
        return (
            isinstance(other, type(self))
            and self._identity() == other._identity()
        )

    def __ne__(self, other):
        # Since we've defined __eq__ we should also define __ne__.
        return not self == other

    # Provide default ordering semantics

    def __lt__(self, other):
        if isinstance(other, _OrderedHashable):
            return self._identity() < other._identity()
        else:
            return NotImplemented


def create_temp_filename(suffix=""):
    """Return a temporary file name.

    Args:

        * suffix  -  Optional filename extension.

    """
    temp_file = tempfile.mkstemp(suffix)
    os.close(temp_file[0])
    return temp_file[1]


def clip_string(the_str, clip_length=70, rider="..."):
    """
    Returns a clipped version of the string based on the specified clip
    length and whether or not any graceful clip points can be found.

    If the string to be clipped is shorter than the specified clip
    length, the original string is returned.

    If the string is longer than the clip length, a graceful point (a
    space character) after the clip length is searched for. If a
    graceful point is found the string is clipped at this point and the
    rider is added. If no graceful point can be found, then the string
    is clipped exactly where the user requested and the rider is added.

    Args:

    * the_str
        The string to be clipped
    * clip_length
        The length in characters that the input string should be clipped
        to. Defaults to a preconfigured value if not specified.
    * rider
        A series of characters appended at the end of the returned
        string to show it has been clipped. Defaults to a preconfigured
        value if not specified.

    Returns:
        The string clipped to the required length with a rider appended.
        If the clip length was greater than the original string, the
        original string is returned unaltered.

    Notes
    ------
    This function does maintain laziness when called; it doesn't realise data.
    See more at :doc:`/userguide/real_and_lazy_data`.
    """

    if clip_length >= len(the_str) or clip_length <= 0:
        return the_str
    else:
        if the_str[clip_length].isspace():
            return the_str[:clip_length] + rider
        else:
            first_part = the_str[:clip_length]
            remainder = the_str[clip_length:]

            # Try to find a graceful point at which to trim i.e. a space
            # If no graceful point can be found, then just trim where the user
            # specified by adding an empty slice of the remainder ( [:0] )
            termination_point = remainder.find(" ")
            if termination_point == -1:
                termination_point = 0

            return first_part + remainder[:termination_point] + rider


def format_array(arr):
    """
    Returns the given array as a string, using the python builtin str
    function on a piecewise basis.

    Useful for xml representation of arrays.

    For customisations, use the :mod:`numpy.core.arrayprint` directly.

    Notes
    ------
    This function does maintain laziness when called; it doesn't realise data.
    See more at :doc:`/userguide/real_and_lazy_data`.

    """

    max_line_len = 50

    result = np.array2string(
        arr,
        max_line_len,
        separator=", ",
        threshold=85,
    )

    return result


def new_axis(src_cube, scalar_coord=None, expand_extras=()):  # maybe not lazy
    """
    Create a new axis as the leading dimension of the cube, promoting a scalar
    coordinate if specified.

    Args:

    * src_cube (:class:`iris.cube.Cube`)
        Source cube on which to generate a new axis.

    Kwargs:

    * scalar_coord (:class:`iris.coord.Coord` or 'string')
        Scalar coordinate to promote to a dimension coordinate.

    * expand_extras (iterable)
        Auxiliary coordinates, ancillary variables and cell measures which will
        be expanded so that they map to the new dimension as well as the
        existing dimensions.

    Returns:
        A new :class:`iris.cube.Cube` instance with one extra leading dimension
        (length 1). Chosen auxiliary coordinates, cell measures and ancillary
        variables will also be given an additional dimension, associated with
        the leading dimension of the cube.

    For example::

        >>> cube.shape
        (360, 360)
        >>> ncube = iris.util.new_axis(cube, 'time')
        >>> ncube.shape
        (1, 360, 360)

    Notes
    ------
    This function does maintain laziness when called; it doesn't realise data.
    See more at :doc:`/userguide/real_and_lazy_data`.
    """

    def _reshape_data_array(data_manager):
        # Indexing numpy arrays requires loading deferred data here returning a
        # copy of the data with a new leading dimension.
        # If the data of the source cube (or values of the dimensional metadata
        # object) is a Masked Constant, it is changed here to a Masked Array to
        # allow the mask to gain an extra dimension with the data.
        if data_manager.has_lazy_data():
            new_data = data_manager.lazy_data()[None]
        else:
            if isinstance(data_manager.data, ma.core.MaskedConstant):
                new_data = ma.array([np.nan], mask=[True])
            else:
                new_data = data_manager.data[None]
        return new_data

    def _handle_dimensional_metadata(
        cube, dm_item, cube_add_method, expand_extras
    ):
        cube_dims = dm_item.cube_dims(cube)
        if dm_item in expand_extras:
            if cube_dims == ():
                new_dm_item, new_dims = dm_item.copy(), 0
            else:
                new_dims = np.concatenate([(0,), np.array(cube_dims) + 1])
                new_values = _reshape_data_array(dm_item._values_dm)
                kwargs = dm_item.metadata._asdict()
                new_dm_item = dm_item.__class__(new_values, **kwargs)
                try:
                    if dm_item.has_bounds():
                        new_dm_item.bounds = _reshape_data_array(
                            dm_item._bounds_dm
                        )
                except AttributeError:
                    pass
        else:
            new_dims = np.array(cube_dims) + 1
            new_dm_item = dm_item.copy()

        cube_add_method(new_dm_item, new_dims)

    if scalar_coord is not None:
        scalar_coord = src_cube.coord(scalar_coord)
        try:
            src_cube.coord(scalar_coord, dim_coords=False)
        except iris.exceptions.CoordinateNotFoundError:
            emsg = scalar_coord.name() + " is already a dimension coordinate."
            raise ValueError(emsg)

        if not scalar_coord.shape == (1,):
            emsg = scalar_coord.name() + " is not a scalar coordinate."
            raise ValueError(emsg)

    expand_extras = [
        src_cube._dimensional_metadata(item) for item in expand_extras
    ]

    new_cube = iris.cube.Cube(_reshape_data_array(src_cube._data_manager))
    new_cube.metadata = src_cube.metadata

    for coord in src_cube.dim_coords:
        coord_dims = np.array(src_cube.coord_dims(coord)) + 1
        new_cube.add_dim_coord(coord.copy(), coord_dims)

    for coord in src_cube.aux_coords:
        if scalar_coord and scalar_coord == coord:
            dim_coord = iris.coords.DimCoord.from_coord(coord)
            new_cube.add_dim_coord(dim_coord, 0)
        else:
            _handle_dimensional_metadata(
                src_cube, coord, new_cube.add_aux_coord, expand_extras
            )

    for cm in src_cube.cell_measures():
        _handle_dimensional_metadata(
            src_cube, cm, new_cube.add_cell_measure, expand_extras
        )

    for av in src_cube.ancillary_variables():
        _handle_dimensional_metadata(
            src_cube, av, new_cube.add_ancillary_variable, expand_extras
        )

    nonderived_coords = src_cube.dim_coords + src_cube.aux_coords
    coord_mapping = {
        id(old_co): new_cube.coord(old_co) for old_co in nonderived_coords
    }
    for factory in src_cube.aux_factories:
        new_factory = factory.updated(coord_mapping)
        new_cube.add_aux_factory(new_factory)

    return new_cube


def squeeze(cube):
    """
    Removes any dimension of length one. If it has an associated DimCoord or
    AuxCoord, this becomes a scalar coord.

    Args:

    * cube (:class:`iris.cube.Cube`)
        Source cube to remove length 1 dimension(s) from.

    Returns:
        A new :class:`iris.cube.Cube` instance without any dimensions of
        length 1.

    For example::

        >>> cube.shape
        (1, 360, 360)
        >>> ncube = iris.util.squeeze(cube)
        >>> ncube.shape
        (360, 360)

    Notes
    ------
    This function maintains laziness when called; it does not realise data.
    See more at :doc:`/userguide/real_and_lazy_data`.

    """

    slices = [
        0 if cube.shape[dim] == 1 else slice(None) for dim in range(cube.ndim)
    ]

    squeezed = cube[tuple(slices)]

    return squeezed


def file_is_newer_than(result_path, source_paths):
    """
    Return whether the 'result' file has a later modification time than all of
    the 'source' files.

    If a stored result depends entirely on known 'sources', it need only be
    re-built when one of them changes.  This function can be used to test that
    by comparing file timestamps.

    Args:

    * result_path (string):
        The filepath of a file containing some derived result data.
    * source_paths (string or iterable of strings):
        The path(s) to the original datafiles used to make the result.  May
        include wildcards and '~' expansions (like Iris load paths), but not
        URIs.

    Returns:
        True if all the sources are older than the result, else False.

        If any of the file paths describes no existing files, an exception will
        be raised.

    .. note::
        There are obvious caveats to using file timestamps for this, as correct
        usage depends on how the sources might change.  For example, a file
        could be replaced by one of the same name, but an older timestamp.

        If wildcards and '~' expansions are used, this introduces even more
        uncertainty, as then you cannot even be sure that the resulting list of
        file names is the same as the originals.  For example, some files may
        have been deleted or others added.

    .. note::
        The result file may often be a :mod:`pickle` file.  In that case, it
        also depends on the relevant module sources, so extra caution is
        required.  Ideally, an additional check on iris.__version__ is advised.

    """
    # Accept a string as a single source path
    if isinstance(source_paths, str):
        source_paths = [source_paths]
    # Fix our chosen timestamp function
    file_date = os.path.getmtime
    # Get the 'result file' time
    result_timestamp = file_date(result_path)
    # Get all source filepaths, with normal Iris.io load helper function
    source_file_paths = iris.io.expand_filespecs(source_paths)
    # Compare each filetime, for each spec, with the 'result time'
    for path in source_file_paths:
        source_timestamp = file_date(path)
        if source_timestamp >= result_timestamp:
            return False
    return True


def is_regular(coord):
    """
    Determine if the given coord is regular.

    Notes
    ------
    This function does not maintain laziness when called; it realises data.
    See more at :doc:`/userguide/real_and_lazy_data`.
    """
    try:
        regular_step(coord)
    except iris.exceptions.CoordinateNotRegularError:
        return False
    except (TypeError, ValueError):
        return False
    return True


def regular_step(coord):
    """
    Return the regular step from a coord or fail.

    Notes
    ------
    This function does not maintain laziness when called; it realises data.
    See more at :doc:`/userguide/real_and_lazy_data`.

    """
    if coord.ndim != 1:
        raise iris.exceptions.CoordinateMultiDimError("Expected 1D coord")
    if coord.shape[0] < 2:
        raise ValueError("Expected a non-scalar coord")

    avdiff, regular = points_step(coord.points)
    if not regular:
        msg = "Coord %s is not regular" % coord.name()
        raise iris.exceptions.CoordinateNotRegularError(msg)
    return avdiff.astype(coord.points.dtype)


def regular_points(zeroth, step, count):
    """Make an array of regular points.

    Create an array of `count` points from `zeroth` + `step`, adding `step` each
    time. In float32 if this gives a sufficiently regular array (tested with
    points_step) and float64 if not.

    Parameters
    ----------
    zeroth : number
        The value *prior* to the first point value.

    step : number
        The numeric difference between successive point values.

    count : number
        The number of point values.

    Notes
    ------
    This function does maintain laziness when called; it doesn't realise data.
    See more at :doc:`/userguide/real_and_lazy_data`.
    """
    points = (zeroth + step) + step * np.arange(count, dtype=np.float32)
    _, regular = iris.util.points_step(points)
    if not regular:
        points = (zeroth + step) + step * np.arange(count, dtype=np.float64)
    return points


def points_step(points):
    """Determine whether `points` has a regular step.

    Parameters
    ----------
    points : numeric, array-like
        The sequence of values to check for a regular difference.

    Returns
    -------
    numeric, bool
        A tuple containing the average difference between values, and whether the difference is regular.


    Notes
    ------
    This function does not maintain laziness when called; it realises data.
    See more at :doc:`/userguide/real_and_lazy_data`.
    """
    # Calculations only make sense with multiple points
    points = np.asanyarray(points)
    if points.size >= 2:
        diffs = np.diff(points)
        avdiff = np.mean(diffs)
        # TODO: This value for `rtol` is set for test_analysis to pass...
        regular = np.allclose(diffs, avdiff, rtol=0.001)
    else:
        avdiff = np.nan
        regular = True
    return avdiff, regular


def unify_time_units(cubes):
    """
    Performs an in-place conversion of the time units of all time coords in the
    cubes in a given iterable. One common epoch is defined for each calendar
    found in the cubes to prevent units being defined with inconsistencies
    between epoch and calendar. During this process, all time coordinates have
    their data type converted to 64-bit floats to allow for smooth concatenation.

    Each epoch is defined from the first suitable time coordinate found in the
    input cubes.

    Arg:

    * cubes:
        An iterable containing :class:`iris.cube.Cube` instances.

    Notes
    ------
    This function maintains laziness when called; it does not realise data.
    See more at :doc:`/userguide/real_and_lazy_data`.

    """
    epochs = {}

    for cube in cubes:
        for time_coord in cube.coords():
            if time_coord.units.is_time_reference():
                time_coord.points = time_coord.core_points().astype("float64")
                if time_coord.bounds is not None:
                    time_coord.bounds = time_coord.core_bounds().astype(
                        "float64"
                    )
                epoch = epochs.setdefault(
                    time_coord.units.calendar, time_coord.units.origin
                )
                new_unit = cf_units.Unit(epoch, time_coord.units.calendar)
                time_coord.convert_units(new_unit)


def _is_circular(points, modulus, bounds=None):
    """
    Determine whether the provided points or bounds are circular in nature
    relative to the modulus value.

    If the bounds are provided then these are checked for circularity rather
    than the points.

    Args:

    * points:
        :class:`numpy.ndarray` of point values.

    * modulus:
        Circularity modulus value.

    Kwargs:

    * bounds:
        :class:`numpy.ndarray` of bound values.

    Returns:
        Boolean.

    """
    circular = False
    if bounds is not None:
        # Set circular to True if the bounds ends are equivalent.
        first_bound = last_bound = None
        if bounds.ndim == 1 and bounds.shape[-1] == 2:
            first_bound = bounds[0] % modulus
            last_bound = bounds[1] % modulus
        elif bounds.ndim == 2 and bounds.shape[-1] == 2:
            first_bound = bounds[0, 0] % modulus
            last_bound = bounds[-1, 1] % modulus

        if first_bound is not None and last_bound is not None:
            circular = np.allclose(first_bound, last_bound, rtol=1.0e-5)
    else:
        # set circular if points are regular and last+1 ~= first
        if len(points) > 1:
            diffs = list(set(np.diff(points)))
            diff = np.mean(diffs)
            abs_tol = np.abs(diff * 1.0e-4)
            diff_approx_equal = np.max(np.abs(diffs - diff)) < abs_tol
            if diff_approx_equal:
                circular_value = (points[-1] + diff) % modulus
                try:
                    np.testing.assert_approx_equal(
                        points[0], circular_value, significant=4
                    )
                    circular = True
                except AssertionError:
                    if points[0] == 0:
                        try:
                            np.testing.assert_approx_equal(
                                modulus, circular_value, significant=4
                            )
                            circular = True
                        except AssertionError:
                            pass
        else:
            # XXX - Inherited behaviour from NetCDF PyKE rules.
            # We need to decide whether this is valid!
            circular = points[0] >= modulus
    return circular


def promote_aux_coord_to_dim_coord(cube, name_or_coord):
    """
    Promotes an AuxCoord on the cube to a DimCoord. This AuxCoord must be
    associated with a single cube dimension. If the AuxCoord is associated
    with a dimension that already has a DimCoord, that DimCoord gets
    demoted to an AuxCoord.

    Args:

    * cube
        An instance of :class:`iris.cube.Cube`

    * name_or_coord:
        Either

        (a) An instance of :class:`iris.coords.AuxCoord`

        or

        (b) the :attr:`standard_name`, :attr:`long_name`, or
        :attr:`var_name` of an instance of an instance of
        :class:`iris.coords.AuxCoord`.

    For example,

    .. testsetup:: promote

        import iris
        from iris.coord_categorisation import add_year
        from iris.util import demote_dim_coord_to_aux_coord, promote_aux_coord_to_dim_coord
        cube = iris.load_cube(iris.sample_data_path("E1_north_america.nc"))
        cube.remove_coord("forecast_reference_time")
        cube.remove_coord("height")
        cube.attributes = {}
        cube.cell_methods = ()
        add_year(cube, "time")

    .. doctest:: promote

        >>> print(cube)
        air_temperature / (K)               (time: 240; latitude: 37; longitude: 49)
            Dimension coordinates:
                time                             x              -              -
                latitude                         -              x              -
                longitude                        -              -              x
            Auxiliary coordinates:
                forecast_period                  x              -              -
                year                             x              -              -
        >>> promote_aux_coord_to_dim_coord(cube, "year")
        >>> print(cube)
        air_temperature / (K)               (year: 240; latitude: 37; longitude: 49)
            Dimension coordinates:
                year                             x              -              -
                latitude                         -              x              -
                longitude                        -              -              x
            Auxiliary coordinates:
                forecast_period                  x              -              -
                time                             x              -              -

    Notes
    ------
    This function maintains laziness when called; it does not realise data.
    See more at :doc:`/userguide/real_and_lazy_data`.


    """
    from iris.coords import Coord, DimCoord

    if isinstance(name_or_coord, str):
        aux_coord = cube.coord(name_or_coord)
    elif isinstance(name_or_coord, Coord):
        aux_coord = name_or_coord
    else:
        # Don't know how to handle this type
        msg = (
            "Don't know how to handle coordinate of type {}. "
            "Ensure all coordinates are of type str or "
            "iris.coords.Coord."
        )
        msg = msg.format(type(name_or_coord))
        raise TypeError(msg)

    if aux_coord in cube.dim_coords:
        # nothing to do
        return

    if aux_coord not in cube.aux_coords:
        msg = (
            "Attempting to promote an AuxCoord ({}) "
            "which does not exist in the cube."
        )
        msg = msg.format(aux_coord.name())
        raise ValueError(msg)

    coord_dim = cube.coord_dims(aux_coord)

    if len(coord_dim) != 1:
        msg = (
            "Attempting to promote an AuxCoord ({}) "
            "which is associated with {} dimensions."
        )
        msg = msg.format(aux_coord.name(), len(coord_dim))
        raise ValueError(msg)

    try:
        dim_coord = DimCoord.from_coord(aux_coord)
    except ValueError as valerr:
        msg = (
            "Attempt to promote an AuxCoord ({}) fails "
            "when attempting to create a DimCoord from the "
            "AuxCoord because: {}"
        )
        msg = msg.format(aux_coord.name(), str(valerr))
        raise ValueError(msg)

    old_dim_coord = cube.coords(
        dim_coords=True, contains_dimension=coord_dim[0]
    )

    if len(old_dim_coord) == 1:
        demote_dim_coord_to_aux_coord(cube, old_dim_coord[0])

    # order matters here: don't want to remove
    # the aux_coord before have tried to make
    # dim_coord in case that fails
    cube.remove_coord(aux_coord)

    cube.add_dim_coord(dim_coord, coord_dim)


def demote_dim_coord_to_aux_coord(cube, name_or_coord):
    """
    Demotes a dimension coordinate  on the cube to an auxiliary coordinate.

    The DimCoord is demoted to an auxiliary coordinate on the cube.
    The dimension of the cube that was associated with the DimCoord becomes
    anonymous.  The class of the coordinate is left as DimCoord, it is not
    recast as an AuxCoord instance.

    Args:

    * cube
        An instance of :class:`iris.cube.Cube`

    * name_or_coord:
        Either

        (a) An instance of :class:`iris.coords.DimCoord`

        or

        (b) the :attr:`standard_name`, :attr:`long_name`, or
        :attr:`var_name` of an instance of an instance of
        :class:`iris.coords.DimCoord`.

    For example,

    .. testsetup:: demote

        import iris
        from iris.coord_categorisation import add_year
        from iris.util import demote_dim_coord_to_aux_coord, promote_aux_coord_to_dim_coord
        cube = iris.load_cube(iris.sample_data_path("E1_north_america.nc"))
        cube.remove_coord("forecast_reference_time")
        cube.remove_coord("height")
        cube.attributes = {}
        cube.cell_methods = ()
        add_year(cube, "time")

    .. doctest:: demote

        >>> print(cube)
        air_temperature / (K)               (time: 240; latitude: 37; longitude: 49)
            Dimension coordinates:
                time                             x              -              -
                latitude                         -              x              -
                longitude                        -              -              x
            Auxiliary coordinates:
                forecast_period                  x              -              -
                year                             x              -              -
        >>> demote_dim_coord_to_aux_coord(cube, "time")
        >>> print(cube)
        air_temperature / (K)               (-- : 240; latitude: 37; longitude: 49)
            Dimension coordinates:
                latitude                        -              x              -
                longitude                       -              -              x
            Auxiliary coordinates:
                forecast_period                 x              -              -
                time                            x              -              -
                year                            x              -              -

    Notes
    ------
    This function maintains laziness when called; it does not realise data.
    See more at :doc:`/userguide/real_and_lazy_data`.


    """
    from iris.coords import Coord

    if isinstance(name_or_coord, str):
        dim_coord = cube.coord(name_or_coord)
    elif isinstance(name_or_coord, Coord):
        dim_coord = name_or_coord
    else:
        # Don't know how to handle this type
        msg = (
            "Don't know how to handle coordinate of type {}. "
            "Ensure all coordinates are of type str or "
            "iris.coords.Coord."
        )
        msg = msg.format(type(name_or_coord))
        raise TypeError(msg)

    if dim_coord not in cube.dim_coords:
        # nothing to do
        return

    coord_dim = cube.coord_dims(dim_coord)

    cube.remove_coord(dim_coord)

    cube.add_aux_coord(dim_coord, coord_dim)


@functools.wraps(np.meshgrid)
def _meshgrid(*xi, **kwargs):
    """
    @numpy v1.13, the dtype of each output n-D coordinate is the same as its
    associated input 1D coordinate. This is not the case prior to numpy v1.13,
    where the output dtype is cast up to its highest resolution, regardlessly.

    This convenience function ensures consistent meshgrid behaviour across
    numpy versions.

    Reference: https://github.com/numpy/numpy/pull/5302

    """
    mxi = np.meshgrid(*xi, **kwargs)
    for i, (mxii, xii) in enumerate(zip(mxi, xi)):
        if mxii.dtype != xii.dtype:
            mxi[i] = mxii.astype(xii.dtype)
    return mxi


def find_discontiguities(cube, rel_tol=1e-5, abs_tol=1e-8):
    """
    Searches the 'x' and 'y' coord on the cube for discontiguities in the
    bounds array, returned as a boolean array (True for all cells which are
    discontiguous with the cell immediately above them or to their right).

    Args:

    * cube (`iris.cube.Cube`):
        The cube to be checked for discontinuities in its 'x' and 'y'
        coordinates. These coordinates must be 2D.

    Kwargs:

    * rel_tol (float):
        The relative equality tolerance to apply in coordinate bounds
        checking.

    * abs_tol (float):
        The absolute value tolerance to apply in coordinate bounds
        checking.

    Returns:

    * result (`numpy.ndarray` of bool) :
        true/false map of which cells in the cube XY grid have
        discontiguities in the coordinate points array.

        This can be used as the input array for
        :func:`iris.util.mask_cube`.

    Examples::

        # Find any unknown discontiguities in your cube's x and y arrays:
        discontiguities = iris.util.find_discontiguities(cube)

        # Pass the resultant boolean array to `iris.util.mask_cube`
        # with a cube slice; this will use the boolean array to mask
        # any discontiguous data points before plotting:
        masked_cube_slice = iris.util.mask_cube(cube[0], discontiguities)

        # Plot the masked cube slice:
        iplt.pcolormesh(masked_cube_slice)

    Notes
    ------
    This function does not maintain laziness when called; it realises data.
    See more at :doc:`/userguide/real_and_lazy_data`.


    """
    lats_and_lons = [
        "latitude",
        "grid_latitude",
        "longitude",
        "grid_longitude",
    ]
    spatial_coords = [
        coord for coord in cube.aux_coords if coord.name() in lats_and_lons
    ]
    dim_err_msg = (
        "Discontiguity searches are currently only supported for "
        "2-dimensional coordinates."
    )
    if len(spatial_coords) != 2:
        raise NotImplementedError(dim_err_msg)

    # Check which dimensions are spanned by each coordinate.
    for coord in spatial_coords:
        if coord.ndim != 2:
            raise NotImplementedError(dim_err_msg)
        else:
            span = set(cube.coord_dims(coord))
        if not span:
            msg = "The coordinate {!r} doesn't span a data dimension."
            raise ValueError(msg.format(coord.name()))

    # Check that the 2d coordinate arrays are the same shape as each other
    if len(spatial_coords) == 2:
        assert spatial_coords[0].points.shape == spatial_coords[1].points.shape

    # Set up unmasked boolean array the same size as the coord points array:
    bad_points_boolean = np.zeros(spatial_coords[0].points.shape, dtype=bool)

    for coord in spatial_coords:
        _, (diffs_x, diffs_y) = coord._discontiguity_in_bounds(
            rtol=rel_tol, atol=abs_tol
        )

        bad_points_boolean[:, :-1] = np.logical_or(
            bad_points_boolean[:, :-1], diffs_x
        )
        # apply mask for y-direction discontiguities:
        bad_points_boolean[:-1, :] = np.logical_or(
            bad_points_boolean[:-1, :], diffs_y
        )
    return bad_points_boolean


def _mask_array(array, points_to_mask, in_place=False):
    """
    Apply masking to array where points_to_mask is True/non-zero.  Designed to
    work with iris.analysis.maths._binary_op_common so array and points_to_mask
    will be broadcastable to each other.  array and points_to_mask may be numpy
    or dask types (or one of each).

    If array is lazy then in_place is ignored: _math_op_common will use the
    returned value regardless of in_place, so we do not need to implement it
    here.  If in_place is True then array must be a
    :class:`numpy.ma.MaskedArray` or :class:`dask.array.Array`
    (must be a dask array if points_to_mask is lazy).

    """
    # Decide which array library to use.
    if is_lazy_data(points_to_mask) or is_lazy_data(array):
        al = da
        if not is_lazy_data(array) and in_place:
            # Non-lazy array and lazy mask should not come up for in_place
            # case, due to _binary_op_common handling added at #3790.
            raise TypeError(
                "Cannot apply lazy mask in-place to a non-lazy array."
            )
        in_place = False

    elif in_place and not isinstance(array, ma.MaskedArray):
        raise TypeError("Cannot apply a mask in-place to a plain numpy array.")
    else:
        al = np

    points_to_mask = points_to_mask.astype(bool)

    # Treat any masked points on our mask as False.
    points_to_mask = al.ma.filled(points_to_mask, False)

    # Get broadcasted views of the arrays.  Note that broadcast_arrays does not
    # preserve masks, so we need to explicitly handle any existing mask on array.
    array_mask = al.ma.getmaskarray(array)

    array_data, array_mask, points_to_mask = al.broadcast_arrays(
        array, array_mask, points_to_mask
    )

    new_mask = al.logical_or(array_mask, points_to_mask)

    if in_place:
        array.mask = new_mask
        result = array  # Resolve uses returned value even if working in place.
    else:
        # Return a new, independent array.
        result = al.ma.masked_array(array_data.copy(), mask=new_mask)

    return result


@_lenient_client(services=SERVICES)
def mask_cube(cube, points_to_mask, in_place=False, dim=None):
    """
    Masks any cells in the cube's data array which correspond to cells marked
    ``True`` (or non zero) in ``points_to_mask``.  ``points_to_mask`` may be
    specified as a :class:`numpy.ndarray`, :class:`dask.array.Array`,
    :class:`iris.coords.Coord` or :class:`iris.cube.Cube`, following the same
    broadcasting approach as cube arithmetic (see :ref:`cube maths`).

    Parameters
    ----------

    cube : iris.cube.Cube
        Cube containing data that requires masking.

    points_to_mask : numpy.ndarray, dask.array.Array, iris.coords.Coord or iris.cube.Cube
        Specifies booleans (or ones and zeros) indicating which points will be masked.

    in_place : bool, default=False
        If `True`, masking is applied to the input cube.  Otherwise a copy is masked
        and returned.

    dim : int, optional
        If `points_to_mask` is a coord which does not exist on the cube, specify the
        dimension to which it should be mapped.

    Returns
    -------

    iris.cube.Cube
        A cube whose data array is masked at points specified by ``points_to_mask``.

    Notes
    -----

    If either ``cube`` or ``points_to_mask`` is lazy, the result will be lazy.

    This function maintains laziness when called; it does not realise data.
    See more at :doc:`/userguide/real_and_lazy_data`.


    """
    if in_place and not cube.has_lazy_data():
        # Ensure cube data is masked type so we can work on it in-place.
        cube.data = ma.asanyarray(cube.data)
        mask_function = functools.partial(_mask_array, in_place=True)
    else:
        mask_function = _mask_array

    input_metadata = cube.metadata
    result = iris.analysis.maths._binary_op_common(
        mask_function,
        "mask",
        cube,
        points_to_mask,
        cube.units,
        in_place=in_place,
        dim=dim,
        sanitise_metadata=False,
    )

    # Resolve combines the metadata from the two operands, but we want to
    # preserve the metadata from the (first) input cube.
    result.metadata = input_metadata

    if not in_place:
        return result


def mask_cube_from_shapefile(shape, cube, minimum_weight=0.0, in_place=False):
    """Takes a shapefile and masks all points not touching it in a cube

    Finds the overlap between the `shape` and the `cube` in 2D xy space and
    masks out any cells with less % overlap with shape than set.
    Default behaviour is to count any overlap between shape and cell as valid

    Parameters
    -----------

    shape : Shapely.Geometry object
        A single `shape` of the area to remain unmasked on the `cube`.
        If it a line object of some kind then minimum_weight will be ignored,
        because you cannot compare the area of a 1D line and 2D Cell
    cube : :class:`~iris.cube.Cube` object
        The `Cube` object to masked. Must be singular, rather than a `CubeList`
    minimum_weight : float , default=0.0
        A number between 0-1 describing what % of a cube cell area must
        the shape overlap to include it.
    in_place : bool, default=False
        Whether to mask the `cube` in-place or return a newly masked `cube`.
        Defaults to False.

    Returns
    --------

    iris.Cube
        A masked version of the input cube, if in_place is False


    See Also
    ---------

    :func:`~iris.util.mask_cube'

    Notes
    -------
    To mask a cube from a shapefile, both must first be on the same coordinate system.
    Shapefiles are mostly on a lat/lon grid with a projection very similar to GeogCS
    The shapefile is projected to the coord system of the cube, then each cell
    is compared to the shapefile to determine overlap and populate a true/false array
    This array is then used to mask the cube using the `iris.util.mask_cube' function

    Examples
    ----------
    >>> shape = shapely.geometry.box(30,30, 50,40) # box between 30N-40N 30E-50E
    >>> masked_cube = mask_cube_from_shapefile(shape, cube):

    ...
    """
    shapefile_mask = create_shapefile_mask(shape, cube, minimum_weight)
    masked_cube = mask_cube(cube, shapefile_mask, in_place=in_place)
    if not in_place:
        return masked_cube


def equalise_attributes(cubes):
    """
    Delete cube attributes that are not identical over all cubes in a group.

    This function deletes any attributes which are not the same for all the
    given cubes.  The cubes will then have identical attributes, and the
    removed attributes are returned.  The given cubes are modified in-place.

    Args:

    * cubes (iterable of :class:`iris.cube.Cube`):
        A collection of cubes to compare and adjust.

    Returns:

    * removed (list):
        A list of dicts holding the removed attributes.

    Notes
    ------
    This function maintains laziness when called; it does not realise data.
    See more at :doc:`/userguide/real_and_lazy_data`.

    """
    removed = []
    # Work out which attributes are identical across all the cubes.
    common_keys = list(cubes[0].attributes.keys())
    keys_to_remove = set(common_keys)
    for cube in cubes[1:]:
        cube_keys = list(cube.attributes.keys())
        keys_to_remove.update(cube_keys)
        common_keys = [
            key
            for key in common_keys
            if (
                key in cube_keys
                and np.all(cube.attributes[key] == cubes[0].attributes[key])
            )
        ]
    keys_to_remove.difference_update(common_keys)

    # Remove all the other attributes.
    for cube in cubes:
        deleted_attributes = {
            key: cube.attributes.pop(key)
            for key in keys_to_remove
            if key in cube.attributes
        }
        removed.append(deleted_attributes)
    return removed


def is_masked(array):
    """
    Equivalent to :func:`numpy.ma.is_masked`, but works for both lazy AND realised arrays.

    Parameters
    ----------
    array : :class:`numpy.Array` or :class:`dask.array.Array`
            The array to be checked for masks.

    Returns
    -------
    bool
        Whether or not the array has any masks.

    Notes
    ------
    This function maintains laziness when called; it does not realise data.
    See more at :doc:`/userguide/real_and_lazy_data`.


    """
    if is_lazy_data(array):
        result = da.ma.getmaskarray(array).any().compute()
    else:
        result = ma.is_masked(array)
    return result


def _strip_metadata_from_dims(cube, dims):
    """
    Remove ancillary variables and cell measures that map to specific dimensions.

    Returns a cube copy with (possibly) some cell-measures and ancillary variables removed.

    To be used by operations that modify or remove dimensions.
    Note: does nothing to (aux)-coordinates.  Those would be handled explicitly by the calling operation.
    """
    reduced_cube = cube.copy()

    # Remove any ancillary variables that span the dimension(s) being collapsed
    for ancil in reduced_cube.ancillary_variables():
        ancil_dims = reduced_cube.ancillary_variable_dims(ancil)
        if set(dims).intersection(ancil_dims):
            reduced_cube.remove_ancillary_variable(ancil)

    # Remove any cell measures that span the dimension(s) being collapsed
    for cm in reduced_cube.cell_measures():
        cm_dims = reduced_cube.cell_measure_dims(cm)
        if set(dims).intersection(cm_dims):
            reduced_cube.remove_cell_measure(cm)

<<<<<<< HEAD
    return reduced_cube
=======
    return reduced_cube


def mask_cube_from_shapefile(shape, cube, minimum_weight=0.0, in_place=False):
    """Takes a shapefile and masks all points not touching it in a cube

    Finds the overlap between the `shape` and the `cube` in 2D xy space and
    masks out any cells with less % overlap with shape than set.
    Default behaviour is to count any overlap between shape and cell as valid

    Parameters
    -----------

    shape : Shapely.Geometry object
        A single `shape` of the area to remain unmasked on the `cube`.
        If it is a line object of some kind then minimum_weight will be
        ignored, because you cannot compare the area of a 1D line and 2D Cell.
    cube : :class:`~iris.cube.Cube` object
        The :class:`~iris.cube.Cube` object to masked. Must be singular,
        rather than a :class:`~iris.cube.CubeList`
    minimum_weight : float , default=0.0
        A number between 0-1 describing what % of a `cube` cell area must
        the shape overlap to include it.
    in_place : bool, default=False
        Whether to mask the `cube` in-place or return a newly masked
        :class:`~iris.cube.Cube`.

    Returns
    --------

    :class:`iris.cube.Cube`
        A masked version of the input `cube`, if `in_place` is ``False``

    Notes
    -------

    Examples
    ----------
    >>>
    ...

    explanation

    >>>
    ...
    """
    shapefile_mask = create_shapefile_mask(shape, cube, minimum_weight)
    masked_cube = mask_cube(cube, shapefile_mask, in_place=in_place)
    if not in_place:
        return masked_cube
>>>>>>> 44fe0cdd
<|MERGE_RESOLUTION|>--- conflicted
+++ resolved
@@ -2042,62 +2042,6 @@
         return result
 
 
-def mask_cube_from_shapefile(shape, cube, minimum_weight=0.0, in_place=False):
-    """Takes a shapefile and masks all points not touching it in a cube
-
-    Finds the overlap between the `shape` and the `cube` in 2D xy space and
-    masks out any cells with less % overlap with shape than set.
-    Default behaviour is to count any overlap between shape and cell as valid
-
-    Parameters
-    -----------
-
-    shape : Shapely.Geometry object
-        A single `shape` of the area to remain unmasked on the `cube`.
-        If it a line object of some kind then minimum_weight will be ignored,
-        because you cannot compare the area of a 1D line and 2D Cell
-    cube : :class:`~iris.cube.Cube` object
-        The `Cube` object to masked. Must be singular, rather than a `CubeList`
-    minimum_weight : float , default=0.0
-        A number between 0-1 describing what % of a cube cell area must
-        the shape overlap to include it.
-    in_place : bool, default=False
-        Whether to mask the `cube` in-place or return a newly masked `cube`.
-        Defaults to False.
-
-    Returns
-    --------
-
-    iris.Cube
-        A masked version of the input cube, if in_place is False
-
-
-    See Also
-    ---------
-
-    :func:`~iris.util.mask_cube'
-
-    Notes
-    -------
-    To mask a cube from a shapefile, both must first be on the same coordinate system.
-    Shapefiles are mostly on a lat/lon grid with a projection very similar to GeogCS
-    The shapefile is projected to the coord system of the cube, then each cell
-    is compared to the shapefile to determine overlap and populate a true/false array
-    This array is then used to mask the cube using the `iris.util.mask_cube' function
-
-    Examples
-    ----------
-    >>> shape = shapely.geometry.box(30,30, 50,40) # box between 30N-40N 30E-50E
-    >>> masked_cube = mask_cube_from_shapefile(shape, cube):
-
-    ...
-    """
-    shapefile_mask = create_shapefile_mask(shape, cube, minimum_weight)
-    masked_cube = mask_cube(cube, shapefile_mask, in_place=in_place)
-    if not in_place:
-        return masked_cube
-
-
 def equalise_attributes(cubes):
     """
     Delete cube attributes that are not identical over all cubes in a group.
@@ -2201,9 +2145,6 @@
         if set(dims).intersection(cm_dims):
             reduced_cube.remove_cell_measure(cm)
 
-<<<<<<< HEAD
-    return reduced_cube
-=======
     return reduced_cube
 
 
@@ -2219,39 +2160,45 @@
 
     shape : Shapely.Geometry object
         A single `shape` of the area to remain unmasked on the `cube`.
-        If it is a line object of some kind then minimum_weight will be
-        ignored, because you cannot compare the area of a 1D line and 2D Cell.
+        If it a line object of some kind then minimum_weight will be ignored,
+        because you cannot compare the area of a 1D line and 2D Cell
     cube : :class:`~iris.cube.Cube` object
-        The :class:`~iris.cube.Cube` object to masked. Must be singular,
-        rather than a :class:`~iris.cube.CubeList`
+        The `Cube` object to masked. Must be singular, rather than a `CubeList`
     minimum_weight : float , default=0.0
-        A number between 0-1 describing what % of a `cube` cell area must
+        A number between 0-1 describing what % of a cube cell area must
         the shape overlap to include it.
     in_place : bool, default=False
-        Whether to mask the `cube` in-place or return a newly masked
-        :class:`~iris.cube.Cube`.
+        Whether to mask the `cube` in-place or return a newly masked `cube`.
+        Defaults to False.
 
     Returns
     --------
 
-    :class:`iris.cube.Cube`
-        A masked version of the input `cube`, if `in_place` is ``False``
+    iris.Cube
+        A masked version of the input cube, if in_place is False
+
+
+    See Also
+    ---------
+
+    :func:`~iris.util.mask_cube'
 
     Notes
     -------
+    To mask a cube from a shapefile, both must first be on the same coordinate system.
+    Shapefiles are mostly on a lat/lon grid with a projection very similar to GeogCS
+    The shapefile is projected to the coord system of the cube, then each cell
+    is compared to the shapefile to determine overlap and populate a true/false array
+    This array is then used to mask the cube using the `iris.util.mask_cube' function
 
     Examples
     ----------
-    >>>
-    ...
-
-    explanation
-
-    >>>
+    >>> shape = shapely.geometry.box(30,30, 50,40) # box between 30N-40N 30E-50E
+    >>> masked_cube = mask_cube_from_shapefile(shape, cube):
+
     ...
     """
     shapefile_mask = create_shapefile_mask(shape, cube, minimum_weight)
     masked_cube = mask_cube(cube, shapefile_mask, in_place=in_place)
     if not in_place:
-        return masked_cube
->>>>>>> 44fe0cdd
+        return masked_cube