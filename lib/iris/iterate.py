# Copyright Iris contributors
#
# This file is part of Iris and is released under the BSD license.
# See LICENSE in the root of the repository for full licensing details.
"""Cube functions for iteration in step."""

from collections.abc import Iterator
import itertools
import warnings

import numpy as np

from iris.exceptions import IrisUserWarning

__all__ = ["izip"]


def izip(*cubes, **kwargs):
    """Return an iterator for iterating over a collection of cubes in step.

    If the input cubes have dimensions for which there are no common
    coordinates, those dimensions will be treated as orthogonal. The
    resulting iterator will step through combinations of the associated
    coordinates.

    Parameters
    ----------
    cubes : :class:`iris.cube.Cube`
        One or more :class:`iris.cube.Cube` instances over which to iterate in
        step. Each cube should be provided as a separate argument e.g.
        ``iris.iterate.izip(cube_a, cube_b, cube_c, ...)``.
    coords : str, coord or a list of strings/coords
        Coordinate names/coordinates of the desired subcubes (i.e. those
        that are not iterated over). They must all be orthogonal (i.e. point
        to different dimensions).
    ordered : bool, optional
        If True (default), the order of the coordinates in the resulting
        subcubes will match the order of the coordinates in the coords
        keyword argument. If False, the order of the coordinates will
        be preserved and will match that of the input cubes.

    Returns
    -------
    An iterator over a collection of tuples that contain the resulting subcubes.

    Examples
    --------
        >>> e_content, e_density = iris.load_cubes(
        ...     iris.sample_data_path('space_weather.nc'),
        ...     ['total electron content', 'electron density'])
        >>> for tslice, hslice in iris.iterate.izip(e_content, e_density,
        ...                                         coords=['grid_latitude',
        ...                                                 'grid_longitude']):
        ...    pass

    Notes
    -----
    This function maintains laziness when called; it does not realise data.
    See more at :doc:`/userguide/real_and_lazy_data`.

    """
    if not cubes:
        raise TypeError("Expected one or more cubes.")

    ordered = kwargs.get("ordered", True)
    if not isinstance(ordered, bool):
        raise TypeError("Expected bool ordered parameter, got %r" % ordered)

    # Convert any coordinate names to coordinates (and ensure each cube has
    # requested slice coords).
    coords_to_slice = kwargs.get("coords")
    coords_by_cube = []

    for cube in cubes:
        if coords_to_slice is None or not coords_to_slice:
            coords_by_cube.append([])
        else:
            coords_by_cube.append(cube._as_list_of_coords(coords_to_slice))

    # For each input cube, generate the union of all describing dimensions for
    # the resulting subcube.
    requested_dims_by_cube = []
    for coords, cube in zip(coords_by_cube, cubes):
        requested_dims = set()
        for coord in coords:
            requested_dims.update(cube.coord_dims(coord))

        # Make sure this cube has no shared dimensions between the requested
        # coords.
        if len(requested_dims) != sum(
            (len(cube.coord_dims(coord)) for coord in coords)
        ):
            msg = (
                "The requested coordinates (%r) of cube (%r) are not "
                "orthogonal." % ([coord.name() for coord in coords], cube)
            )
            raise ValueError(msg)

        requested_dims_by_cube.append(requested_dims)

    # Checks on coordinates you are going to iterate over.
    # Create a list of sets (one set per cube), with each set containing the
    # dimensioned coordinates that will be iterated over (i.e exclude slice
    # coords).
    dimensioned_iter_coords_by_cube = []
    for requested_dims, cube in zip(requested_dims_by_cube, cubes):
        dimensioned_iter_coords = set()
        # Loop over dimensioned coords in each cube.
        for dim in range(len(cube.shape)):
            if dim not in requested_dims:
                dimensioned_iter_coords.update(cube.coords(contains_dimension=dim))
        dimensioned_iter_coords_by_cube.append(dimensioned_iter_coords)

    # Check for multidimensional coords - current implementation cannot
    # iterate over multidimensional coords.
    # for dimensioned_iter_coords in dimensioned_iter_coords_by_cube:
    #    for coord in dimensioned_iter_coords:
    #        if coord.ndim > 1:
    #            raise iris.exceptions.CoordinateMultiDimError(coord)

    # Iterate through all the possible pairs of cubes to compare dimensioned
    # coordinates.
    pairs_iter = itertools.combinations(dimensioned_iter_coords_by_cube, 2)
    for dimensioned_iter_coords_a, dimensioned_iter_coords_b in pairs_iter:
        coords_by_def_a = set(
            _CoordWrapper(coord) for coord in dimensioned_iter_coords_a
        )
        coords_by_def_b = set(
            _CoordWrapper(coord) for coord in dimensioned_iter_coords_b
        )

        # Check that the dimensioned coords that are common across the cubes
        # (i.e. have same definition/metadata) have the same shape. If this is
        # not the case it makes no sense to iterate through the coordinate in
        # step and an exception is raised.
        common = coords_by_def_a & coords_by_def_b
        for definition_coord in common:
            # Extract matching coord from dimensioned_iter_coords_a and
            # dimensioned_iter_coords_b to access shape.
            coord_a = next(
                coord
                for coord in dimensioned_iter_coords_a
                if definition_coord == coord
            )
            coord_b = next(
                coord
                for coord in dimensioned_iter_coords_b
                if definition_coord == coord
            )
            if coord_a.shape != coord_b.shape:
                raise ValueError(
                    "Shape of common dimensioned coordinate '%s' "
                    "does not match across all cubes. Unable "
                    "to iterate over this coordinate in "
                    "step." % coord_a.name()
                )
            if coord_a != coord_b:
                warnings.warn(
                    "Iterating over coordinate '%s' in step whose "
                    "definitions match but whose values "
                    "differ." % coord_a.name(),
                    category=IrisUserWarning,
                )

    return _ZipSlicesIterator(cubes, requested_dims_by_cube, ordered, coords_by_cube)


class _ZipSlicesIterator(Iterator):
<<<<<<< HEAD
    """Extension to support iteration over a collection of cubes in step.
=======
    """Support iteration over a collection of cubes.
>>>>>>> d95c9e26

    Extension to _SlicesIterator (see cube.py) to support iteration over a
    collection of cubes in step.

    """

    def __init__(self, cubes, requested_dims_by_cube, ordered, coords_by_cube):
        self._cubes = cubes
        self._requested_dims_by_cube = requested_dims_by_cube
        self._ordered = ordered
        self._coords_by_cube = coords_by_cube

        # Check that the requested_dims_by_cube and coords_by_cube lists are
        # the same length as cubes so it is feasible that there is a 1-1
        # mapping of values (itertool.izip won't catch this).
        if len(requested_dims_by_cube) != len(cubes):
            raise ValueError(
                "requested_dims_by_cube parameter is not the same length as cubes."
            )
        if len(coords_by_cube) != len(cubes):
            raise ValueError(
                "coords_by_cube parameter is not the same length as cubes."
            )

        # Create an all encompassing dims_index called master_dims_index that
        # is iterated over (using np.ndindex) and from which the indices of the
        # subcubes can be extracted using offsets i.e. position of the
        # associated coord in the master_dims_index.
        master_dimensioned_coord_list = []
        master_dims_index = []
        self._offsets_by_cube = []
        for requested_dims, cube in zip(requested_dims_by_cube, cubes):
            # Create a list of the shape of each cube, and set the dimensions
            # which have been requested to length 1.
            dims_index = list(cube.shape)
            for dim in requested_dims:
                dims_index[dim] = 1
            offsets = []
            # Loop over dimensions in each cube.
            for i in range(len(cube.shape)):
                # Obtain the coordinates for this dimension.
                cube_coords = cube.coords(dimensions=i)
                found = False
                # Loop over coords in this dimension (could be just one).
                for coord in cube_coords:
                    # Search for coord in master_dimensioned_coord_list.
                    for j, master_coords in enumerate(master_dimensioned_coord_list):
                        # Use coord wrapper with desired equality
                        # functionality.
                        if _CoordWrapper(coord) in master_coords:
                            offsets.append(j)
                            found = True
                            break
                    if found:
                        break
                # If a coordinate with an equivalent definition (i.e. same
                # metadata) is not found in the master_dimensioned_coord_list,
                # add the coords associated with the dimension to the list,
                # add the size of the dimension to the master_dims_index and
                # store the offset.
                if not found:
                    master_dimensioned_coord_list.append(
                        set((_CoordWrapper(coord) for coord in cube_coords))
                    )
                    master_dims_index.append(dims_index[i])
                    offsets.append(len(master_dims_index) - 1)
            # Store the offsets for each cube so they can be used in
            # _ZipSlicesIterator.next().
            self._offsets_by_cube.append(offsets)

        # Let Numpy do some work in providing all of the permutations of our
        # data shape based on the combination of dimension sizes called
        # master_dims_index. This functionality is something like:
        # ndindex(2, 1, 3) -> [(0, 0, 0), (0, 0, 1), (0, 0, 2), (1, 0, 0),
        # (1, 0, 1), (1, 0, 2)]
        self._ndindex = np.ndindex(*master_dims_index)

    def __next__(self):
        # When self._ndindex runs out it will raise StopIteration for us.
        master_index_tuple = next(self._ndindex)

        subcubes = []
        for offsets, requested_dims, coords, cube in zip(
            self._offsets_by_cube,
            self._requested_dims_by_cube,
            self._coords_by_cube,
            self._cubes,
        ):
            # Extract the index_list for each cube from the master index using
            # the offsets and for each of the spanning dimensions requested,
            # replace the index_list value (will be a zero from np.ndindex())
            # with a spanning slice.
            index_list = [master_index_tuple[x] for x in offsets]
            for dim in requested_dims:
                index_list[dim] = slice(None, None)
            # Extract slices from the cube
            subcube = cube[tuple(index_list)]
            # Call transpose if necessary (taken from _SlicesIterator in
            # cube.py).
            if self._ordered is True:
                transpose_order = []
                for coord in coords:
                    transpose_order += sorted(subcube.coord_dims(coord))
                if transpose_order != list(range(subcube.ndim)):
                    subcube.transpose(transpose_order)
            subcubes.append(subcube)

        return tuple(subcubes)

    next = __next__


class _CoordWrapper:
    """Create a coordinate wrapper.

    Class for creating a coordinate wrapper that allows the use of an
    alternative equality function based on metadata rather than
    metadata + points/bounds.

    .. note::

        Uses a lightweight/incomplete implementation of the Decorator
        pattern.

    """

    def __init__(self, coord):
        self._coord = coord

    # Methods of contained class we need to expose/use.
    @property
    def metadata(self):
        return self._coord.metadata

    # Methods of contained class we want to override/customise.
    def __eq__(self, other):
        return self._coord.metadata == other.metadata

    # Force use of __eq__ for set operations.
    def __hash__(self):
        return 1<|MERGE_RESOLUTION|>--- conflicted
+++ resolved
@@ -166,11 +166,7 @@
 
 
 class _ZipSlicesIterator(Iterator):
-<<<<<<< HEAD
-    """Extension to support iteration over a collection of cubes in step.
-=======
     """Support iteration over a collection of cubes.
->>>>>>> d95c9e26
 
     Extension to _SlicesIterator (see cube.py) to support iteration over a
     collection of cubes in step.
