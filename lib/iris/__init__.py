--- conflicted
+++ resolved
@@ -104,11 +104,7 @@
 
 
 # Iris revision.
-<<<<<<< HEAD
-__version__ = "3.2.0rc0"
-=======
 __version__ = "3.3.dev0"
->>>>>>> e3fbd843
 
 # Restrict the names imported when using "from iris import *"
 __all__ = [
