# (C) British Crown Copyright 2014 - 2017, Met Office
#
# This file is part of Iris.
#
# Iris is free software: you can redistribute it and/or modify it under
# the terms of the GNU Lesser General Public License as published by the
# Free Software Foundation, either version 3 of the License, or
# (at your option) any later version.
#
# Iris is distributed in the hope that it will be useful,
# but WITHOUT ANY WARRANTY; without even the implied warranty of
# MERCHANTABILITY or FITNESS FOR A PARTICULAR PURPOSE.  See the
# GNU Lesser General Public License for more details.
#
# You should have received a copy of the GNU Lesser General Public License
# along with Iris.  If not, see <http://www.gnu.org/licenses/>.
"""
Unit tests for the `iris.fileformats.grib.message.GribMessage` class.

"""

from __future__ import (absolute_import, division, print_function)
from six.moves import (filter, input, map, range, zip)  # noqa
import six

# Import iris.tests first so that some things can be initialised before
# importing anything else.
import iris.tests as tests

from abc import ABCMeta, abstractmethod

import numpy as np

from iris.exceptions import TranslationError
from iris.fileformats.grib.message import GribMessage
from iris.tests import mock
from iris.tests.unit.fileformats.grib import _make_test_message


SECTION_6_NO_BITMAP = {'bitMapIndicator': 255, 'bitmap': None}


@tests.skip_data
class Test_messages_from_filename(tests.IrisTest):
    def test(self):
        filename = tests.get_data_path(('GRIB', '3_layer_viz',
                                        '3_layer.grib2'))
        messages = list(GribMessage.messages_from_filename(filename))
        self.assertEqual(len(messages), 3)

    def test_release_file(self):
        filename = tests.get_data_path(('GRIB', '3_layer_viz',
                                        '3_layer.grib2'))
        my_file = open(filename)
        self.patch('__builtin__.open', mock.Mock(return_value=my_file))
        messages = list(GribMessage.messages_from_filename(filename))
        self.assertFalse(my_file.closed)
        del messages
        self.assertTrue(my_file.closed)


class Test_sections(tests.IrisTest):
    def test(self):
        # Check that the `sections` attribute defers to the `sections`
        # attribute on the underlying _RawGribMessage.
        message = _make_test_message(mock.sentinel.SECTIONS)
        self.assertIs(message.sections, mock.sentinel.SECTIONS)


class Test_data__masked(tests.IrisTest):
    def setUp(self):
        self.bitmap = np.array([0, 0, 1, 1, 0, 0, 0, 1, 0, 1, 0, 1])
        self.shape = (3, 4)
        self._section_3 = {'sourceOfGridDefinition': 0,
                           'numberOfOctectsForNumberOfPoints': 0,
                           'interpretationOfNumberOfPoints': 0,
                           'gridDefinitionTemplateNumber': 0,
                           'scanningMode': 0,
                           'Nj': self.shape[0],
                           'Ni': self.shape[1]}

    def test_no_bitmap(self):
        values = np.arange(12)
        message = _make_test_message({3: self._section_3,
                                      6: SECTION_6_NO_BITMAP,
                                      7: {'codedValues': values}})
        result = message.data.ndarray()
        expected = values.reshape(self.shape)
        self.assertEqual(result.shape, self.shape)
        self.assertArrayEqual(result, expected)

    def test_bitmap_present(self):
        # Test the behaviour where bitmap and codedValues shapes
        # are not equal.
        input_values = np.arange(5)
        output_values = np.array([-1, -1, 0, 1, -1, -1, -1, 2, -1, 3, -1, 4])
        message = _make_test_message({3: self._section_3,
                                      6: {'bitMapIndicator': 0,
                                          'bitmap': self.bitmap},
                                      7: {'codedValues': input_values}})
        result = message.data.masked_array()
        expected = np.ma.masked_array(output_values,
                                      np.logical_not(self.bitmap))
        expected = expected.reshape(self.shape)
        self.assertMaskedArrayEqual(result, expected)

    def test_bitmap__shapes_mismatch(self):
        # Test the behaviour where bitmap and codedValues shapes do not match.
        # Too many or too few unmasked values in codedValues will cause this.
        values = np.arange(6)
        message = _make_test_message({3: self._section_3,
                                      6: {'bitMapIndicator': 0,
                                          'bitmap': self.bitmap},
                                      7: {'codedValues': values}})
        with self.assertRaisesRegexp(TranslationError, 'do not match'):
            message.data.masked_array()

    def test_bitmap__invalid_indicator(self):
        values = np.arange(12)
        message = _make_test_message({3: self._section_3,
                                      6: {'bitMapIndicator': 100,
                                          'bitmap': None},
                                      7: {'codedValues': values}})
        with self.assertRaisesRegexp(TranslationError, 'unsupported bitmap'):
            message.data.ndarray()


class Test_data__unsupported(tests.IrisTest):
    def test_unsupported_grid_definition(self):
        message = _make_test_message({3: {'sourceOfGridDefinition': 1},
                                      6: SECTION_6_NO_BITMAP})
        with self.assertRaisesRegexp(TranslationError, 'source'):
            message.data

    def test_unsupported_quasi_regular__number_of_octets(self):
        message = _make_test_message(
            {3: {'sourceOfGridDefinition': 0,
                 'numberOfOctectsForNumberOfPoints': 1,
                 'gridDefinitionTemplateNumber': 0},
             6: SECTION_6_NO_BITMAP})
        with self.assertRaisesRegexp(TranslationError, 'quasi-regular'):
            message.data

    def test_unsupported_quasi_regular__interpretation(self):
        message = _make_test_message(
            {3: {'sourceOfGridDefinition': 0,
                 'numberOfOctectsForNumberOfPoints': 0,
                 'interpretationOfNumberOfPoints': 1,
                 'gridDefinitionTemplateNumber': 0},
             6: SECTION_6_NO_BITMAP})
        with self.assertRaisesRegexp(TranslationError, 'quasi-regular'):
            message.data

    def test_unsupported_template(self):
        message = _make_test_message(
            {3: {'sourceOfGridDefinition': 0,
                 'numberOfOctectsForNumberOfPoints': 0,
                 'interpretationOfNumberOfPoints': 0,
                 'gridDefinitionTemplateNumber': 2}})
        with self.assertRaisesRegexp(TranslationError, 'template'):
            message.data


# Abstract, mix-in class for testing the `data` attribute for various
# grid definition templates.
class Mixin_data__grid_template(six.with_metaclass(ABCMeta, object)):
    @abstractmethod
    def section_3(self, scanning_mode):
        raise NotImplementedError()

    def test_unsupported_scanning_mode(self):
        message = _make_test_message(
            {3: self.section_3(1),
             6: SECTION_6_NO_BITMAP})
        with self.assertRaisesRegexp(TranslationError, 'scanning mode'):
            message.data

    def _test(self, scanning_mode):
        message = _make_test_message(
            {3: self.section_3(scanning_mode),
             6: SECTION_6_NO_BITMAP,
             7: {'codedValues': np.arange(12)}})
        data = message.data
<<<<<<< HEAD
        self.assertTrue(hasattr(data, 'compute'))
=======
        self.assertTrue(iris._lazy_data.is_lazy_data(data))
>>>>>>> dd60f429
        self.assertEqual(data.shape, (3, 4))
        self.assertEqual(data.dtype, np.floating)
        self.assertIs(data.fill_value, np.nan)
        self.assertArrayEqual(data.ndarray(), np.arange(12).reshape(3, 4))

    def test_regular_mode_0(self):
        self._test(0)

    def test_regular_mode_64(self):
        self._test(64)

    def test_regular_mode_128(self):
        self._test(128)

    def test_regular_mode_64_128(self):
        self._test(64 | 128)


def _example_section_3(grib_definition_template_number, scanning_mode):
    return {'sourceOfGridDefinition': 0,
            'numberOfOctectsForNumberOfPoints': 0,
            'interpretationOfNumberOfPoints': 0,
            'gridDefinitionTemplateNumber': grib_definition_template_number,
            'scanningMode': scanning_mode,
            'Nj': 3,
            'Ni': 4}


class Test_data__grid_template_0(tests.IrisTest, Mixin_data__grid_template):
    def section_3(self, scanning_mode):
        return _example_section_3(0, scanning_mode)


class Test_data__grid_template_1(tests.IrisTest, Mixin_data__grid_template):
    def section_3(self, scanning_mode):
        return _example_section_3(1, scanning_mode)


class Test_data__grid_template_5(tests.IrisTest, Mixin_data__grid_template):
    def section_3(self, scanning_mode):
        return _example_section_3(5, scanning_mode)


class Test_data__grid_template_12(tests.IrisTest, Mixin_data__grid_template):
    def section_3(self, scanning_mode):
        return _example_section_3(12, scanning_mode)


class Test_data__grid_template_30(tests.IrisTest, Mixin_data__grid_template):
    def section_3(self, scanning_mode):
        section_3 = _example_section_3(30, scanning_mode)
        # Dimensions are 'Nx' + 'Ny' instead of 'Ni' + 'Nj'.
        section_3['Nx'] = section_3['Ni']
        section_3['Ny'] = section_3['Nj']
        del section_3['Ni']
        del section_3['Nj']
        return section_3


class Test_data__grid_template_40_regular(tests.IrisTest,
                                          Mixin_data__grid_template):
    def section_3(self, scanning_mode):
        return _example_section_3(40, scanning_mode)


class Test_data__grid_template_90(tests.IrisTest, Mixin_data__grid_template):
    def section_3(self, scanning_mode):
        section_3 = _example_section_3(90, scanning_mode)
        # Exceptionally, dimensions are 'Nx' + 'Ny' instead of 'Ni' + 'Nj'.
        section_3['Nx'] = section_3['Ni']
        section_3['Ny'] = section_3['Nj']
        del section_3['Ni']
        del section_3['Nj']
        return section_3


class Test_data__unknown_grid_template(tests.IrisTest):
    def test(self):
        message = _make_test_message(
            {3: _example_section_3(999, 0),
             6: SECTION_6_NO_BITMAP,
             7: {'codedValues': np.arange(12)}})
        with self.assertRaisesRegexp(TranslationError,
                                     'template 999 is not supported'):
            data = message.data


if __name__ == '__main__':
    tests.main()<|MERGE_RESOLUTION|>--- conflicted
+++ resolved
@@ -181,11 +181,8 @@
              6: SECTION_6_NO_BITMAP,
              7: {'codedValues': np.arange(12)}})
         data = message.data
-<<<<<<< HEAD
+
         self.assertTrue(hasattr(data, 'compute'))
-=======
-        self.assertTrue(iris._lazy_data.is_lazy_data(data))
->>>>>>> dd60f429
         self.assertEqual(data.shape, (3, 4))
         self.assertEqual(data.dtype, np.floating)
         self.assertIs(data.fill_value, np.nan)
