--- conflicted
+++ resolved
@@ -1050,34 +1050,5 @@
         }
         self._test(coord_system, expected)
 
-
-<<<<<<< HEAD
-=======
-class Test__create_cf_cell_measure_variable(tests.IrisTest):
-    # Saving of masked data is disallowed.
-
-    # Attribute is substituted in test_Saver__lazy.
-    array_lib = np
-
-    def setUp(self):
-        self.cube = stock.lat_lon_cube()
-        self.names_map = ["latitude", "longitude"]
-        masked_array = self.array_lib.ma.masked_array(
-            [0, 1, 2], mask=[True, False, True]
-        )
-        self.cm = iris.coords.CellMeasure(masked_array, var_name="cell_area")
-        self.cube.add_cell_measure(self.cm, data_dims=0)
-        self.exp_emsg = "Cell measures with missing data are not supported."
-
-    def test_masked_data__insitu(self):
-        # Test that the error is not being raised.
-        with self.temp_filename(".nc") as nc_path:
-            saver = Saver(nc_path, "NETCDF4")
-            saver._create_generic_cf_array_var(
-                self.cube, self.names_map, self.cm
-            )
-
->>>>>>> 2498f9b1
-
 if __name__ == "__main__":
     tests.main()