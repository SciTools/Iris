# Copyright Iris contributors
#
# This file is part of Iris and is released under the LGPL license.
# See COPYING and COPYING.LESSER in the root of the repository for full
# licensing details.
"""Unit tests for the `iris.fileformats.netcdf.Saver` class."""

# Import iris.tests first so that some things can be initialised before
# importing anything else.
import iris.tests as tests  # isort:skip

from pathlib import Path
import shutil
import tempfile

import netCDF4 as nc
import numpy as np

from iris import save
from iris.coords import AuxCoord
from iris.cube import Cube, CubeList
<<<<<<< HEAD
from iris.experimental.ugrid.mesh import Connectivity, Mesh
=======
from iris.experimental.ugrid import Connectivity, Mesh, save_mesh
>>>>>>> 2dc22e4d
from iris.tests.stock import realistic_4d

XY_LOCS = ("x", "y")
XY_NAMES = ("longitude", "latitude")


def build_mesh(
    n_nodes=2,
    n_faces=0,
    n_edges=0,
    nodecoord_xyargs=None,
    edgecoord_xyargs=None,
    facecoord_xyargs=None,
    conn_role_kwargs=None,  # mapping {connectivity-role: connectivity-kwargs}
    mesh_kwargs=None,
):
    """
    Make a test mesh.

    Mesh has faces edges, face-coords and edge-coords, numbers of which can be
    controlled.

    Args:

    * n_nodes, n_faces, n_edges (int):
        Basic dimensions of mesh components.  Zero means no such location.
    * nodecoord_xyargs, edgecoord_xyargs, facecoord_xyargs (pair of dict):
        Pairs (x,y) of settings kwargs, applied after initial creation the
        relevant location coordinates.
    * conn_role_kwargs (dict of string:dict):
        Mapping from cf_role name to settings kwargs for connectivities,
        applied after initially creating them.
    * mesh_kwargs (dict):
        Dictionary of key settings to apply to the Mesh, after creating it.

    """

    def applyargs(coord, kwargs):
        if kwargs:
            for key, val in kwargs.items():
                # kwargs is a dict
                setattr(coord, key, val)

    def apply_xyargs(coords, xyargs):
        if xyargs:
            for coord, kwargs in zip(coords, xyargs):
                # coords and xyargs both iterables : implicitly=(x,y)
                applyargs(coord, kwargs)

    node_coords = [
        AuxCoord(np.arange(n_nodes), standard_name=name) for name in XY_NAMES
    ]
    apply_xyargs(node_coords, nodecoord_xyargs)

    connectivities = {}
    edge_coords = []
    face_coords = []
    topology_dimension = 0
    if n_edges:
        topology_dimension = 1
        connectivities["edge_node_connectivity"] = Connectivity(
            np.zeros((n_edges, 2), np.int32), cf_role="edge_node_connectivity"
        )
        edge_coords = [
            AuxCoord(np.arange(n_edges), standard_name=name)
            for name in XY_NAMES
        ]
        apply_xyargs(edge_coords, edgecoord_xyargs)

    if n_faces:
        topology_dimension = 2
        connectivities["face_node_connectivity"] = Connectivity(
            np.zeros((n_faces, 4), np.int32), cf_role="face_node_connectivity"
        )
        face_coords = [
            AuxCoord(np.arange(n_faces), standard_name=name)
            for name in XY_NAMES
        ]
        apply_xyargs(face_coords, facecoord_xyargs)

    mesh_dims = {"node": n_nodes, "edge": n_edges, "face": n_faces}

    if conn_role_kwargs:
        for role, kwargs in conn_role_kwargs.items():
            if role in connectivities:
                conn = connectivities[role]
            else:
                loc_from, loc_to, _ = role.split("_")
                dims = [mesh_dims[loc] for loc in (loc_from, loc_to)]
                conn = Connectivity(
                    np.zeros(dims, dtype=np.int32), cf_role=role
                )
                connectivities[role] = conn
            applyargs(conn, kwargs)

    mesh = Mesh(
        topology_dimension=topology_dimension,
        node_coords_and_axes=zip(node_coords, XY_LOCS),
        edge_coords_and_axes=zip(edge_coords, XY_LOCS),
        face_coords_and_axes=zip(face_coords, XY_LOCS),
        connectivities=connectivities.values(),
    )
    applyargs(mesh, mesh_kwargs)

    return mesh


def make_mesh(basic=True, **kwargs):
    """
    Create a test mesh, with some built-in 'standard' settings.

    Kwargs:

    * basic (bool):
        If true (default), create with 'standard' set of test properties.
    * kwargs (dict):
        Additional kwargs, passed through to 'build_mesh'.
        Items here override the 'standard' settings.

    """
    if basic:
        # Use some helpful non-minimal settings as our 'basic' mesh.
        use_kwargs = dict(
            n_nodes=5,
            n_faces=2,
            nodecoord_xyargs=tuple(
                dict(var_name=f"node_{loc}") for loc in XY_LOCS
            ),
            facecoord_xyargs=tuple(
                dict(var_name=f"face_{loc}") for loc in XY_LOCS
            ),
            mesh_kwargs=dict(
                var_name="Mesh2d",
                node_dimension="Mesh2d_nodes",
                face_dimension="Mesh2d_faces",
            ),
        )
        use_kwargs.update(kwargs)
    else:
        use_kwargs = kwargs

    mesh = build_mesh(**use_kwargs)
    return mesh


def mesh_location_size(mesh, location):
    """Get the length of a location-dimension from a mesh."""
    if location == "node":
        # Use a node coordinate (which always exists).
        node_coord = mesh.node_coords[0]
        result = node_coord.shape[0]
    else:
        # Use a <loc>_node_connectivity, if any.
        conn_name = f"{location}_node_connectivity"
        conn = getattr(mesh, conn_name, None)
        if conn is None:
            result = 0
        else:
            result = conn.shape[conn.src_dim]
    return result


# A simple "standard" test mesh for multiple uses, which we can use for cubes
# that *share* a mesh (since we don't support mesh equality).
# However, we defer creating this until needed, as it can cause an import loop.
_DEFAULT_MESH = None


def default_mesh():
    """Return the unique default mesh, creating it if needed."""
    global _DEFAULT_MESH
    if _DEFAULT_MESH is None:
        _DEFAULT_MESH = make_mesh()
    return _DEFAULT_MESH


def make_cube(mesh=None, location="face", **kwargs):
    """
    Create a test cube, based on a given mesh + location.

    Kwargs:

    * mesh (:class:`iris.experimental.ugrid.mesh.Mesh` or None):
        If None, use 'default_mesh()'
    * location (string):
        Which mesh element to map the cube to.
    * kwargs (dict):
        Additional property settings to apply to the cube (after creation).

    """
    if mesh is None:
        mesh = default_mesh()
    dim_length = mesh_location_size(mesh, location)
    cube = Cube(np.zeros(dim_length, np.float32))
    for meshco in mesh.to_MeshCoords(location):
        cube.add_aux_coord(meshco, (0,))
    for key, val in kwargs.items():
        setattr(cube, key, val)
    return cube


def add_height_dim(cube):
    """Add an extra initial 'height' dimension onto a cube."""
    cube = cube.copy()  # Avoid trashing the input cube.
    cube.add_aux_coord(AuxCoord([0.0], standard_name="height", units="m"))
    # Make three copies with different heights
    cubes = [cube.copy() for _ in range(3)]
    for i_cube, cube in enumerate(cubes):
        cube.coord("height").points = [i_cube]
    # Merge to create an additional 'height' dimension.
    cube = CubeList(cubes).merge_cube()
    return cube


# Special key-string for storing the dimensions of a variable
_VAR_DIMS = "<variable dimensions>"


def scan_dataset(filepath):
    """
    Snapshot a netcdf dataset (the key metadata).

    Returns:
        dimsdict, varsdict
        * dimsdict (dict):
            A map of dimension-name: length.
        * varsdict (dict):
            A map of each variable's properties, {var_name: propsdict}
            Each propsdict is {attribute-name: value} over the var's ncattrs().
            Each propsdict ALSO contains a [_VAR_DIMS] entry listing the
            variable's dims.

    """
    ds = nc.Dataset(filepath)
    # dims dict is {name: len}
    dimsdict = {name: dim.size for name, dim in ds.dimensions.items()}
    # vars dict is {name: {attr:val}}
    varsdict = {}
    for name, var in ds.variables.items():
        varsdict[name] = {prop: getattr(var, prop) for prop in var.ncattrs()}
        varsdict[name][_VAR_DIMS] = list(var.dimensions)
    ds.close()
    return dimsdict, varsdict


def vars_w_props(varsdict, **kwargs):
    """
    Subset a vars dict, {name:props}, returning only those where each
    <attribute>=<value>, defined by the given keywords.
    Except that '<key>="*"' means that '<key>' merely _exists_, with any value.

    """

    def check_attrs_match(attrs):
        result = True
        for key, val in kwargs.items():
            result = key in attrs
            if result:
                # val='*'' for a simple existence check
                result = (val == "*") or attrs[key] == val
            if not result:
                break
        return result

    varsdict = {
        name: attrs
        for name, attrs in varsdict.items()
        if check_attrs_match(attrs)
    }
    return varsdict


def vars_w_dims(varsdict, dim_names):
    """Subset a vars dict, returning those which map all the specified dims."""
    varsdict = {
        name: propsdict
        for name, propsdict in varsdict.items()
        if all(dim in propsdict[_VAR_DIMS] for dim in dim_names)
    }
    return varsdict


def vars_meshnames(vars):
    """Return the names of all the mesh variables (found by cf_role)."""
    return list(vars_w_props(vars, cf_role="mesh_topology").keys())


def vars_meshdim(vars, location, mesh_name=None):
    """
    Extract a dim-name for a given element location.

    Args:
        * vars (varsdict):
            file varsdict, as returned from 'snapshot_dataset'.
        * location (string):
            a mesh location : 'node' / 'edge' / 'face'
        * mesh_name (string or None):
            If given, identifies the mesh var.
            Otherwise, find a unique mesh var (i.e. there must be exactly 1).

    Returns:
        dim_name (string)
            The dim-name of the mesh dim for the given location.

    TODO: relies on the element having coordinates, which in future will not
        always be the case. This can be fixed

    """
    if mesh_name is None:
        # Find "the" meshvar -- assuming there is just one.
        (mesh_name,) = vars_meshnames(vars)
    mesh_props = vars[mesh_name]
    loc_coords = mesh_props[f"{location}_coordinates"].split(" ")
    (single_location_dim,) = vars[loc_coords[0]][_VAR_DIMS]
    return single_location_dim


class TestSaveUgrid__cube(tests.IrisTest):
    """Test for saving cubes which have meshes."""

    @classmethod
    def setUpClass(cls):
        cls.temp_dir = Path(tempfile.mkdtemp())

    @classmethod
    def tearDownClass(cls):
        shutil.rmtree(cls.temp_dir)

    def check_save_cubes(self, cube_or_cubes):
        """
        Write cubes to a new file in the common temporary directory.

        Use a name unique to this testcase, to avoid any clashes.

        """
        # use 'result_path' to name the file after the test function
        tempfile_path = self.result_path(ext=".nc")
        # Create a file of that name, but discard the result path and put it
        # in the common temporary directory.
        tempfile_path = self.temp_dir / Path(tempfile_path).name

        # Save data to the file.
        save(cube_or_cubes, tempfile_path)

        return tempfile_path

    def test_basic_mesh(self):
        # Save a small mesh example and check aspects of the resulting file.
        cube = make_cube()  # A simple face-mapped data example.

        # Save and snapshot the result
        tempfile_path = self.check_save_cubes(cube)
        dims, vars = scan_dataset(tempfile_path)

        # There is exactly 1 mesh var.
        (mesh_name,) = vars_meshnames(vars)

        # There is exactly 1 mesh-linked (data)var
        data_vars = vars_w_props(vars, mesh="*")
        ((a_name, a_props),) = data_vars.items()
        mesh_props = vars[mesh_name]

        # The mesh var links to the mesh, with location 'faces'
        self.assertEqual(a_name, "unknown")
        self.assertEqual(a_props["mesh"], mesh_name)
        self.assertEqual(a_props["location"], "face")

        # There are 2 face coords == those listed in the mesh
        face_coords = mesh_props["face_coordinates"].split(" ")
        self.assertEqual(len(face_coords), 2)

        # The face coords should both map that single dim.
        face_dim = vars_meshdim(vars, "face")
        self.assertTrue(
            all(vars[co][_VAR_DIMS] == [face_dim] for co in face_coords)
        )

        # The dims of the datavar also == [<faces-dim>]
        self.assertEqual(a_props[_VAR_DIMS], [face_dim])

        # There are 2 node coordinates == those listed in the mesh.
        node_coords = mesh_props["node_coordinates"].split(" ")
        self.assertEqual(len(node_coords), 2)
        # These are the *only* ones using the 'nodes' dimension.
        node_dim = vars_meshdim(vars, "node")
        self.assertEqual(
            sorted(node_coords), sorted(vars_w_dims(vars, [node_dim]).keys())
        )

        # There are no edges.
        self.assertNotIn("edge_node_connectivity", mesh_props)
        self.assertEqual(
            len(vars_w_props(vars, cf_role="edge_node_connectivity")), 0
        )

        # The dims are precisely (nodes, faces, nodes-per-face), in that order.
        self.assertEqual(
            list(dims.keys()),
            ["Mesh2d_nodes", "Mesh2d_faces", "Mesh2d_face_N_nodes"],
        )

        # The variables are exactly (mesh, 2*node-coords, 2*face-coords,
        # face-nodes, data) -- in that order
        self.assertEqual(
            list(vars.keys()),
            [
                "Mesh2d",
                "node_x",
                "node_y",
                "face_x",
                "face_y",
                "mesh2d_faces",
                "unknown",
            ],
        )

        # For completeness, also check against a full CDL snapshot
        self.assertCDL(tempfile_path)

    def test_multi_cubes_common_mesh(self):
        cube1 = make_cube(var_name="a")
        cube2 = make_cube(var_name="b")

        # Save and snapshot the result
        tempfile_path = self.check_save_cubes([cube1, cube2])
        dims, vars = scan_dataset(tempfile_path)

        # there is exactly 1 mesh in the file
        (mesh_name,) = vars_meshnames(vars)

        # both the main variables reference the same mesh, and 'face' location
        v_a, v_b = vars["a"], vars["b"]
        self.assertEqual(v_a["mesh"], mesh_name)
        self.assertEqual(v_a["location"], "face")
        self.assertEqual(v_b["mesh"], mesh_name)
        self.assertEqual(v_b["location"], "face")

    def test_multi_cubes_different_locations(self):
        cube1 = make_cube(var_name="a", location="face")
        cube2 = make_cube(var_name="b", location="node")

        # Save and snapshot the result
        tempfile_path = self.check_save_cubes([cube1, cube2])
        dims, vars = scan_dataset(tempfile_path)

        # there is exactly 1 mesh in the file
        (mesh_name,) = vars_meshnames(vars)

        # the main variables reference the same mesh at different locations
        v_a, v_b = vars["a"], vars["b"]
        self.assertEqual(v_a["mesh"], mesh_name)
        self.assertEqual(v_a["location"], "face")
        self.assertEqual(v_b["mesh"], mesh_name)
        self.assertEqual(v_b["location"], "node")

        # the main variables map the face and node dimensions
        face_dim = vars_meshdim(vars, "face")
        node_dim = vars_meshdim(vars, "node")
        self.assertEqual(v_a[_VAR_DIMS], [face_dim])
        self.assertEqual(v_b[_VAR_DIMS], [node_dim])

    def test_multi_cubes_identical_meshes(self):
        # Make 2 identical meshes
        # NOTE: *can't* name these explicitly, as it stops them being identical.
        mesh1 = make_mesh()
        mesh2 = make_mesh()
        cube1 = make_cube(var_name="a", mesh=mesh1)
        cube2 = make_cube(var_name="b", mesh=mesh2)

        # Save and snapshot the result
        tempfile_path = self.check_save_cubes([cube1, cube2])
        dims, vars = scan_dataset(tempfile_path)

        # there are exactly 2 meshes in the file
        mesh_names = vars_meshnames(vars)
        self.assertEqual(sorted(mesh_names), ["Mesh2d", "Mesh2d_0"])

        # they use different dimensions
        self.assertEqual(
            vars_meshdim(vars, "node", mesh_name="Mesh2d"), "Mesh2d_nodes"
        )
        self.assertEqual(
            vars_meshdim(vars, "face", mesh_name="Mesh2d"), "Mesh2d_faces"
        )
        self.assertEqual(
            vars_meshdim(vars, "node", mesh_name="Mesh2d_0"), "Mesh2d_nodes_0"
        )
        self.assertEqual(
            vars_meshdim(vars, "face", mesh_name="Mesh2d_0"), "Mesh2d_faces_0"
        )

        # there are exactly two data-variables with a 'mesh' property
        mesh_datavars = vars_w_props(vars, mesh="*")
        self.assertEqual(["a", "b"], list(mesh_datavars))

        # the data variables reference the two separate meshes
        a_props, b_props = vars["a"], vars["b"]
        self.assertEqual(a_props["mesh"], "Mesh2d")
        self.assertEqual(a_props["location"], "face")
        self.assertEqual(b_props["mesh"], "Mesh2d_0")
        self.assertEqual(b_props["location"], "face")

        # the data variables map the appropriate node dimensions
        self.assertEqual(a_props[_VAR_DIMS], ["Mesh2d_faces"])
        self.assertEqual(b_props[_VAR_DIMS], ["Mesh2d_faces_0"])

    def test_multi_cubes_different_mesh(self):
        # Check that we can correctly distinguish 2 different meshes.
        cube1 = make_cube(var_name="a")
        cube2 = make_cube(var_name="b", mesh=make_mesh(n_faces=4))

        # Save and snapshot the result
        tempfile_path = self.check_save_cubes([cube1, cube2])
        dims, vars = scan_dataset(tempfile_path)

        # there are 2 meshes in the file
        mesh_names = vars_meshnames(vars)
        self.assertEqual(len(mesh_names), 2)

        # there are two (data)variables with a 'mesh' property
        mesh_datavars = vars_w_props(vars, mesh="*")
        self.assertEqual(2, len(mesh_datavars))
        self.assertEqual(["a", "b"], sorted(mesh_datavars.keys()))

        # the main variables reference the correct meshes, and 'face' location
        a_props, b_props = vars["a"], vars["b"]
        mesh_a, loc_a = a_props["mesh"], a_props["location"]
        mesh_b, loc_b = b_props["mesh"], b_props["location"]
        self.assertNotEqual(mesh_a, mesh_b)
        self.assertEqual(loc_a, "face")
        self.assertEqual(loc_b, "face")

    def test_nonmesh_dim(self):
        # Check where the data variable has a 'normal' dim and a mesh dim.
        cube = make_cube()
        cube = add_height_dim(cube)

        # Save and snapshot the result
        tempfile_path = self.check_save_cubes(cube)
        dims, vars = scan_dataset(tempfile_path)

        # have just 1 mesh, including a face and node coordinates.
        (mesh_name,) = vars_meshnames(vars)
        # Check we have faces, and identify the faces dim
        face_dim = vars_meshdim(vars, "face", mesh_name)
        # Also just check we *have* a recognisable node-coordinate
        vars_meshdim(vars, "node", mesh_name)

        # have just 1 data-variable
        ((data_name, data_props),) = vars_w_props(vars, mesh="*").items()

        # data maps to the height + mesh dims
        self.assertEqual(data_props[_VAR_DIMS], ["height", face_dim])
        self.assertEqual(data_props["mesh"], mesh_name)
        self.assertEqual(data_props["location"], "face")

    def test_nonmesh_hybrid_dim(self):
        # Check a case with a hybrid non-mesh dimension
        cube = realistic_4d()
        # Strip off the time and longitude dims, to make it simpler.
        cube = cube[0, ..., 0]
        # Remove all the unwanted coords (also loses the coord-system)
        lose_coords = (
            "time",
            "forecast_period",
            "grid_longitude",
            "grid_latitude",
        )
        for coord in lose_coords:
            cube.remove_coord(coord)

        # Add a mesh on the remaining (now anonymous) horizontal dimension.
        i_horizontal_dim = len(cube.shape) - 1
        n_places = cube.shape[i_horizontal_dim]
        mesh = make_mesh(
            n_faces=n_places,
            n_nodes=30,  # arbitrary + unrealistic, but doesn't actually matter
        )
        # Attach the mesh by adding MeshCoords
        for coord in mesh.to_MeshCoords("face"):
            cube.add_aux_coord(coord, (i_horizontal_dim,))

        # Save and snapshot the result
        tempfile_path = self.check_save_cubes(cube)
        dims, vars = scan_dataset(tempfile_path)

        # have just 1 mesh, including face and node coordinates.
        (mesh_name,) = vars_meshnames(vars)
        face_dim = vars_meshdim(vars, "face", mesh_name)
        _ = vars_meshdim(vars, "node", mesh_name)

        # have hybrid vertical dimension, with all the usual term variables.
        self.assertIn("model_level_number", dims)
        vert_vars = list(vars_w_dims(vars, ["model_level_number"]).keys())
        # The list of file variables mapping the vertical dimension:
        # = the data-var, plus all the height terms
        self.assertEqual(
            vert_vars,
            [
                "air_potential_temperature",
                "model_level_number",
                "level_height",
                "level_height_bnds",
                "sigma",
                "sigma_bnds",
            ],
        )

        # have just 1 data-variable, which maps to hybrid-height and mesh dims
        ((data_name, data_props),) = vars_w_props(vars, mesh="*").items()
        self.assertEqual(
            data_props[_VAR_DIMS], ["model_level_number", face_dim]
        )
        self.assertEqual(data_props["mesh"], mesh_name)
        self.assertEqual(data_props["location"], "face")

    def test_alternate_cube_dim_order(self):
        # A cube transposed from the 'usual' order
        # Should work much the same as the "basic" case.
        cube_1 = make_cube(var_name="a")
        cube_1 = add_height_dim(cube_1)

        cube_2 = cube_1.copy()
        cube_2.var_name = "b"
        cube_2.transpose()

        # Save and snapshot the result
        tempfile_path = self.check_save_cubes([cube_1, cube_2])
        dims, vars = scan_dataset(tempfile_path)

        # There is only 1 mesh
        (mesh_name,) = vars_meshnames(vars)

        # both variables reference the same mesh
        v_a, v_b = vars["a"], vars["b"]
        self.assertEqual(v_a["mesh"], mesh_name)
        self.assertEqual(v_a["location"], "face")
        self.assertEqual(v_b["mesh"], mesh_name)
        self.assertEqual(v_b["location"], "face")

        # Check the var dimensions
        self.assertEqual(v_a[_VAR_DIMS], ["height", "Mesh2d_faces"])
        self.assertEqual(v_b[_VAR_DIMS], ["Mesh2d_faces", "height"])


class TestSaveUgrid__mesh(tests.IrisTest):
    """Tests for saving meshes to a file."""

    @classmethod
    def setUpClass(cls):
        cls.temp_dir = Path(tempfile.mkdtemp())

    @classmethod
    def tearDownClass(cls):
        shutil.rmtree(cls.temp_dir)

    def check_save_mesh(self, mesh):
        """
        Write a mesh to a new file in the common temporary directory.

        Use a name unique to this testcase, to avoid any clashes.

        """
        # use 'result_path' to name the file after the test function
        tempfile_path = self.result_path(ext=".nc")
        # Create a file of that name, but discard the result path and put it
        # in the common temporary directory.
        tempfile_path = self.temp_dir / Path(tempfile_path).name

        # Save data to the file.
        save_mesh(mesh, tempfile_path)

        return tempfile_path

    def test_connectivity_dim_order(self):
        """
        Test a mesh with some connectivities in the 'other' order.

        This should also create a property with the dimension name.

        """
        # Make a mesh with both faces *and* some edges
        mesh = make_mesh(n_edges=7)
        # Get the face-node and edge-node connectivities
        face_nodes_conn = mesh.face_node_connectivity
        edge_nodes_conn = mesh.edge_node_connectivity
        # Transpose them : N.B. this sets src_dim=1, as it should be.
        nodesfirst_faces_conn = face_nodes_conn.transpose()
        nodesfirst_edges_conn = edge_nodes_conn.transpose()
        # Make a new mesh with both face and edge connectivities 'transposed'.
        mesh2 = Mesh(
            topology_dimension=mesh.topology_dimension,
            node_coords_and_axes=zip(mesh.node_coords, XY_LOCS),
            face_coords_and_axes=zip(mesh.face_coords, XY_LOCS),
            connectivities=[nodesfirst_faces_conn, nodesfirst_edges_conn],
        )

        # Save and snapshot the result
        tempfile_path = self.check_save_mesh(mesh2)
        dims, vars = scan_dataset(tempfile_path)

        # Check shape and dimensions of the associated connectivity variables.
        (mesh_name,) = vars_meshnames(vars)
        mesh_props = vars[mesh_name]
        faceconn_name = mesh_props["face_node_connectivity"]
        edgeconn_name = mesh_props["edge_node_connectivity"]
        faceconn_props = vars[faceconn_name]
        edgeconn_props = vars[edgeconn_name]
        self.assertEqual(
            faceconn_props[_VAR_DIMS], ["Mesh_2d_face_N_nodes", "Mesh2d_face"]
        )
        self.assertEqual(
            edgeconn_props[_VAR_DIMS], ["Mesh_2d_edge_N_nodes", "Mesh2d_edge"]
        )

        # Check the dimension lengths are also as expected
        self.assertEqual(dims["Mesh2d_face"], 2)
        self.assertEqual(dims["Mesh_2d_face_N_nodes"], 4)
        self.assertEqual(dims["Mesh2d_edge"], 7)
        self.assertEqual(dims["Mesh_2d_edge_N_nodes"], 2)

        # the mesh has extra location-dimension properties
        self.assertEqual(mesh_props["face_dimension"], "Mesh2d_face")
        self.assertEqual(mesh_props["edge_dimension"], "Mesh2d_edge")

    def test_connectivity_start_index(self):
        """Test a mesh where some connectivities have start_index = 1."""
        # Make a mesh with both faces *and* some edges
        mesh = make_mesh(n_edges=7)
        # Get the face-node and edge-node connectivities
        face_nodes_conn = mesh.face_node_connectivity
        edge_nodes_conn = mesh.edge_node_connectivity
        edge_nodes_conn2 = Connectivity(
            indices=edge_nodes_conn.indices + 1,
            cf_role=edge_nodes_conn.cf_role,
            var_name="edges_x_2",
            start_index=1,
        )
        # Make a new mesh with altered connectivities.
        mesh2 = Mesh(
            topology_dimension=mesh.topology_dimension,
            node_coords_and_axes=zip(mesh.node_coords, XY_LOCS),
            face_coords_and_axes=zip(mesh.face_coords, XY_LOCS),
            connectivities=[face_nodes_conn, edge_nodes_conn2],
        )

        # Save and snapshot the result
        tempfile_path = self.check_save_mesh(mesh2)
        dims, vars = scan_dataset(tempfile_path)

        # Check shape and dimensions of the associated connectivity variables.
        (mesh_name,) = vars_meshnames(vars)
        mesh_props = vars[mesh_name]
        faceconn_name = mesh_props["face_node_connectivity"]
        edgeconn_name = mesh_props["edge_node_connectivity"]
        faceconn_props = vars[faceconn_name]
        edgeconn_props = vars[edgeconn_name]
        self.assertEqual(faceconn_props["start_index"], 0)
        self.assertEqual(edgeconn_props["start_index"], 1)

    def test_nonuniform_connectivity(self):
        # Check handling of connectivities with missing points.
        n_faces = 7
        mesh = make_mesh(n_faces=n_faces)

        # In this case, add on a partial face-face connectivity.
        # construct a vaguely plausible face-face index array
        indices = np.ma.arange(n_faces * 4).reshape((7, 4))
        indices = indices % 7
        # make some missing points -- i.e. not all faces have 4 neighbours
        indices[(2, (2, 3))] = np.ma.masked
        indices[(3, (0, 2))] = np.ma.masked
        indices[6, :] = np.ma.masked

        conn = Connectivity(
            indices,
            cf_role="face_face_connectivity",
        )
        mesh.add_connectivities(conn)

        # Save and snapshot the result
        tempfile_path = self.check_save_mesh(mesh)
        dims, vars = scan_dataset(tempfile_path)

        # Check that the mesh saved with the additional connectivity
        (mesh_name,) = vars_meshnames(vars)
        mesh_props = vars[mesh_name]
        self.assertIn("face_face_connectivity", mesh_props)
        ff_conn_name = mesh_props["face_face_connectivity"]

        # check that the connectivity has the corrects dims and fill-property
        ff_props = vars[ff_conn_name]
        self.assertEqual(
            ff_props[_VAR_DIMS], ["Mesh2d_faces", "Mesh2d_face_N_faces"]
        )
        self.assertIn("_FillValue", ff_props)
        self.assertEqual(ff_props["_FillValue"], -1)

        # Check that a 'normal' connectivity does *not* have a _FillValue
        fn_conn_name = mesh_props["face_node_connectivity"]
        fn_props = vars[fn_conn_name]
        self.assertNotIn("_FillValue", fn_props)

        # For what it's worth, *also* check the actual data array in the file
        ds = nc.Dataset(tempfile_path)
        conn_var = ds.variables[ff_conn_name]
        data = conn_var[:]
        ds.close()
        self.assertIsInstance(data, np.ma.MaskedArray)
        self.assertEqual(data.fill_value, -1)
        # Compare raw values stored to indices, but with -1 at missing points
        raw_data = data.data
        filled_indices = indices.filled(-1)
        self.assertArrayEqual(raw_data, filled_indices)

    def test_one_dimensional(self):
        # Test a mesh with edges only.
        mesh = make_mesh(
            n_edges=5, n_faces=0, mesh_kwargs={"var_name": "Mesh1d"}
        )

        # Save and snapshot the result
        tempfile_path = self.check_save_mesh(mesh)
        dims, vars = scan_dataset(tempfile_path)

        # there is a single mesh-var
        (mesh_name,) = vars_meshnames(vars)

        # the dims include edges but not faces
        self.assertEqual(
            list(dims.keys()),
            ["Mesh1d_node", "Mesh1d_edge", "Mesh1d_edge_N_nodes"],
        )
        self.assertEqual(vars_meshdim(vars, "node"), "Mesh1d_node")
        self.assertEqual(vars_meshdim(vars, "edge"), "Mesh1d_edge")

        # check suitable mesh properties
        self.assertEqual(mesh_name, "Mesh1d")
        mesh_props = vars[mesh_name]
        self.assertEqual(mesh_props["topology_dimension"], 1)
        self.assertIn("edge_node_connectivity", mesh_props)
        self.assertNotIn("face_node_connectivity", mesh_props)

    def test_location_coord_units(self):
        # Check that units on mesh locations are handled correctly.
        # NOTE: at present, the Mesh class cannot handle coordinates that are
        # not recognised by 'guess_coord_axis' == suitable standard names
        mesh = make_mesh(
            nodecoord_xyargs=(
                {
                    "standard_name": "projection_x_coordinate",
                    "var_name": "node_x",
                    "units": "degrees",  # should NOT convert to 'degrees_east'
                    "axis": "x",  # N.B. this is quietly dropped !!
                },
                {
                    "standard_name": "projection_y_coordinate",
                    "var_name": "node_y",
                    "units": "ms-1",
                    "axis": "y",  # N.B. this is quietly dropped !!
                },
            ),
            facecoord_xyargs=(
                {
                    "standard_name": "longitude",
                    "var_name": "face_x",
                    "units": "",  # SHOULD result in no units property
                },
                {
                    "standard_name": "latitude",
                    "var_name": "face_y",  # SHOULD convert to 'degrees_north'
                    "units": "degrees",
                },
            ),
        )

        # Save and snapshot the result
        tempfile_path = self.check_save_mesh(mesh)
        dims, vars = scan_dataset(tempfile_path)

        # there is a single mesh-var
        (mesh_name,) = vars_meshnames(vars)

        # find the node- and face-coordinate variables
        node_x = vars["node_x"]
        node_y = vars["node_y"]
        face_x = vars["face_x"]
        face_y = vars["face_y"]

        # Check that units are as expected.
        # 1. 'long/lat' degree units are converted to east/north
        # 2. non- (plain) lonlat are NOT converted
        # 3. other names remain as whatever was given
        # 4. no units on input --> none on output
        self.assertEqual(node_x["units"], "degrees")
        self.assertEqual(node_y["units"], "ms-1")
        self.assertNotIn("units", face_x)
        self.assertEqual(face_y["units"], "degrees_north")

        # Check also that we did not add 'axis' properties.
        # We should *only* do that for dim-coords.
        self.assertNotIn("axis", node_x)
        self.assertNotIn("axis", node_y)
        self.assertNotIn("axis", face_x)
        self.assertNotIn("axis", face_y)

    @staticmethod
    def _namestext(names):
        name_texts = [
            f'{title}="{name}"'
            for title, name in zip(("standard", "long", "var"), names)
        ]
        return f'({" ".join(name_texts)})'

    def test_mesh_names(self):
        # Check the selection of mesh-variables names.
        # N.B. this is basically centralised in Saver._get_mesh_variable_name,
        # but we test in an implementation-neutral way (as it's fairly easy).
        mesh_names_tests = [
            # no names : based on dimensionality
            (
                (None, None, None),
                (None, None, "Mesh_2d"),
            ),
            # var_name only
            (
                (None, None, "meshvar_x"),
                (None, None, "meshvar_x"),
            ),
            # standard_name only : does not apply to Mesh
            (
                ("air_temperature", None, None),
                ("air_temperature", None, "Mesh_2d"),
            ),
            # long_name only
            (
                (None, "my_long_name", None),
                (None, "my_long_name", "my_long_name"),
            ),
            # long_name that needs "fixing"
            (
                (None, "my long name&%!", None),
                (None, "my long name&%!", "my_long_name___"),
            ),
            # standard + long names
            (
                ("air_temperature", "this_long_name", None),
                ("air_temperature", "this_long_name", "this_long_name"),
            ),
            # long + var names
            (
                (None, "my_longname", "varname"),
                (None, "my_longname", "varname"),
            ),
            # all 3 names
            (
                ("air_temperature", "airtemp long name", "meshvar_varname_1"),
                ("air_temperature", "airtemp long name", "meshvar_varname_1"),
            ),
        ]
        for given_names, expected_names in mesh_names_tests:
            mesh_stdname, mesh_longname, mesh_varname = given_names
            mesh_name_kwargs = {
                "standard_name": mesh_stdname,
                "long_name": mesh_longname,
                "var_name": mesh_varname,
            }
            # Make a mesh, with the mesh names set for the testcase
            mesh = make_mesh(mesh_kwargs=mesh_name_kwargs)

            filepath = self.check_save_mesh(mesh)
            dims, vars = scan_dataset(filepath)

            (mesh_name,) = vars_meshnames(vars)
            mesh_props = vars[mesh_name]
            result_names = (
                mesh_props.get("standard_name", None),
                mesh_props.get("long_name", None),
                mesh_name,
            )
            fail_msg = (
                f"Unexpected resulting names {self._namestext(result_names)} "
                f"when saving mesh with {self._namestext(given_names)}"
            )
            self.assertEqual(expected_names, result_names, fail_msg)

    def test_location_coord_names(self):
        # Check the selection of mesh-element coordinate names.
        # Check the selection of mesh-variables names.
        # N.B. this is basically centralised in Saver._get_mesh_variable_name,
        # but we test in an implementation-neutral way (as it's fairly easy).

        # Options here are limited because the Mesh relies on guess_axis so,
        # for now anyway, coords *must* have a known X/Y-type standard-name
        coord_names_tests = [
            # standard_name only
            (
                ("longitude", None, None),
                ("longitude", None, "longitude"),
            ),
            # standard + long names --> standard
            (
                ("grid_longitude", "long name", None),
                ("grid_longitude", "long name", "grid_longitude"),
            ),
            # standard + var names
            (
                ("grid_longitude", None, "var_name"),
                ("grid_longitude", None, "var_name"),
            ),
            # all 3 names
            (
                ("projection_x_coordinate", "long name", "x_var_name"),
                ("projection_x_coordinate", "long name", "x_var_name"),
            ),
            # # no standard name ?
            # # not possible at present, as Mesh requires a recognisable
            # # standard_name to identify the axis of a location-coord.
            # # TODO: test this if+when Mesh usage is relaxed
            # (
            #     (None, None, 'node_x'),
            #     (None, None, "node_x"),
            # ),
        ]
        for given_names, expected_names in coord_names_tests:
            mesh_stdname, mesh_longname, mesh_varname = given_names

            mesh = make_mesh()
            # Apply the names to the node_x coord of the mesh
            coord = mesh.node_coords[0]
            for key, name in zip(
                ("standard_name", "long_name", "var_name"), given_names
            ):
                setattr(coord, key, name)

            filepath = self.check_save_mesh(mesh)
            dims, vars = scan_dataset(filepath)

            (mesh_name,) = vars_meshnames(vars)
            coord_varname = vars[mesh_name]["node_coordinates"].split(" ")[0]
            coord_props = vars[coord_varname]
            result_names = (
                coord_props.get("standard_name", None),
                coord_props.get("long_name", None),
                coord_varname,
            )
            fail_msg = (
                f"Unexpected resulting names {self._namestext(result_names)} "
                "when saving mesh coordinate "
                f"with {self._namestext(given_names)}"
            )
            self.assertEqual(expected_names, result_names, fail_msg)

    def test_mesh_dim_names(self):
        # Check the selection of dimension names from the mesh.

        dim_names_tests = [
            (None, "Mesh2d_face"),
            ("my_face_dimension", "my_face_dimension"),
            ("dim invalid-name &%!", "dim_invalid_name____"),
        ]
        for given_name, expected_name in dim_names_tests:

            mesh = make_mesh(mesh_kwargs={"face_dimension": given_name})

            filepath = self.check_save_mesh(mesh)
            dims, vars = scan_dataset(filepath)

            (mesh_name,) = vars_meshnames(vars)
            conn_varname = vars[mesh_name]["face_node_connectivity"]
            face_dim = vars[conn_varname][_VAR_DIMS][0]
            fail_msg = (
                f'Unexpected resulting dimension name "{face_dim}" '
                f'when saving mesh with dimension name of "{given_name}".'
            )
            self.assertEqual(expected_name, face_dim, fail_msg)

    def test_connectivity_names(self):
        # Check the selection of connectivity names.
        conn_names_tests = [
            # var_name only
            (
                (None, None, "meshvar_x"),
                (None, None, "meshvar_x"),
            ),
            # standard_name only
            (
                ("air_temperature", None, None),
                ("air_temperature", None, "air_temperature"),
            ),
            # long_name only
            (
                (None, "my_long_name", None),
                (None, "my_long_name", "my_long_name"),
            ),
            # standard + long names
            (
                ("air_temperature", "airtemp long name", None),
                ("air_temperature", "airtemp long name", "air_temperature"),
            ),
            # standard + var names
            (
                ("air_temperature", None, "my_var"),
                ("air_temperature", None, "my_var"),
            ),
            # all 3 names
            (
                ("air_temperature", "airtemp long name", "meshvar_varname_1"),
                ("air_temperature", "airtemp long name", "meshvar_varname_1"),
            ),
            # long name only, with invalid content
            # N.B. behaves *differently* from same in mesh/coord context
            (
                (None, "name with spaces", None),  # character validation
                (None, "name with spaces", "mesh2d_faces"),
            ),
        ]
        for given_names, expected_names in conn_names_tests:
            mesh_stdname, mesh_longname, mesh_varname = given_names

            # Make a mesh and afterwards set the names of one connectivity
            mesh = make_mesh()
            # Apply test names to the face-node connectivity
            conn = mesh.face_node_connectivity
            for key, name in zip(
                ("standard_name", "long_name", "var_name"), given_names
            ):
                setattr(conn, key, name)

            filepath = self.check_save_mesh(mesh)
            dims, vars = scan_dataset(filepath)

            (mesh_name,) = vars_meshnames(vars)
            mesh_props = vars[mesh_name]
            conn_name = mesh_props["face_node_connectivity"]
            conn_props = vars[conn_name]
            result_names = (
                conn_props.get("standard_name", None),
                conn_props.get("long_name", None),
                conn_name,
            )
            fail_msg = (
                f"Unexpected resulting names {self._namestext(result_names)} "
                "when saving connectivity "
                f"with {self._namestext(given_names)}"
            )
            self.assertEqual(expected_names, result_names, fail_msg)

    def _check_two_different_meshes(self, vars):
        # there are exactly 2 meshes in the file
        mesh_names = vars_meshnames(vars)
        self.assertEqual(sorted(mesh_names), ["Mesh2d", "Mesh2d_0"])

        # they use different dimensions
        # mesh1
        self.assertEqual(
            vars_meshdim(vars, "node", mesh_name="Mesh2d"), "Mesh2d_nodes"
        )
        self.assertEqual(
            vars_meshdim(vars, "face", mesh_name="Mesh2d"), "Mesh2d_faces"
        )
        if "edge_coordinates" in vars["Mesh2d"]:
            self.assertEqual(
                vars_meshdim(vars, "edge", mesh_name="Mesh2d"), "Mesh2d_edge"
            )

        # mesh2
        self.assertEqual(
            vars_meshdim(vars, "node", mesh_name="Mesh2d_0"), "Mesh2d_nodes_0"
        )
        self.assertEqual(
            vars_meshdim(vars, "face", mesh_name="Mesh2d_0"), "Mesh2d_faces_0"
        )
        if "edge_coordinates" in vars["Mesh2d_0"]:
            self.assertEqual(
                vars_meshdim(vars, "edge", mesh_name="Mesh2d_0"),
                "Mesh2d_edge_0",
            )

        # the relevant coords + connectivities are also distinct
        # mesh1
        self.assertEqual(vars["node_x"][_VAR_DIMS], ["Mesh2d_nodes"])
        self.assertEqual(vars["face_x"][_VAR_DIMS], ["Mesh2d_faces"])
        self.assertEqual(
            vars["mesh2d_faces"][_VAR_DIMS],
            ["Mesh2d_faces", "Mesh2d_face_N_nodes"],
        )
        if "edge_coordinates" in vars["Mesh2d"]:
            self.assertEqual(vars["longitude"][_VAR_DIMS], ["Mesh2d_edge"])
            self.assertEqual(
                vars["mesh2d_edge"][_VAR_DIMS],
                ["Mesh2d_edge", "Mesh2d_edge_N_nodes"],
            )

        # mesh2
        self.assertEqual(vars["node_x_0"][_VAR_DIMS], ["Mesh2d_nodes_0"])
        self.assertEqual(vars["face_x_0"][_VAR_DIMS], ["Mesh2d_faces_0"])
        self.assertEqual(
            vars["mesh2d_faces_0"][_VAR_DIMS],
            ["Mesh2d_faces_0", "Mesh2d_0_face_N_nodes"],
        )
        if "edge_coordinates" in vars["Mesh2d_0"]:
            self.assertEqual(vars["longitude_0"][_VAR_DIMS], ["Mesh2d_edge_0"])
            self.assertEqual(
                vars["mesh2d_edge_0"][_VAR_DIMS],
                ["Mesh2d_edge_0", "Mesh2d_0_edge_N_nodes"],
            )

    def test_multiple_identical_meshes(self):
        mesh1 = make_mesh()
        mesh2 = make_mesh()

        # Save and snapshot the result
        tempfile_path = self.check_save_mesh([mesh1, mesh2])
        dims, vars = scan_dataset(tempfile_path)

        # Check there are two independent meshes
        self._check_two_different_meshes(vars)

    def test_multiple_different_meshes(self):
        # Create 2 meshes with different faces, but same edges.
        # N.B. they should *not* then share an edge dimension !
        mesh1 = make_mesh(n_faces=3, n_edges=2)
        mesh2 = make_mesh(n_faces=4, n_edges=2)

        # Save and snapshot the result
        tempfile_path = self.check_save_mesh([mesh1, mesh2])
        dims, vars = scan_dataset(tempfile_path)

        # Check there are two independent meshes
        self._check_two_different_meshes(vars)

        # Check the dims are as expected
        self.assertEqual(dims["Mesh2d_faces"], 3)
        self.assertEqual(dims["Mesh2d_faces_0"], 4)
        self.assertEqual(dims["Mesh2d_edge"], 2)
        self.assertEqual(dims["Mesh2d_edge_0"], 2)


if __name__ == "__main__":
    tests.main()<|MERGE_RESOLUTION|>--- conflicted
+++ resolved
@@ -19,11 +19,8 @@
 from iris import save
 from iris.coords import AuxCoord
 from iris.cube import Cube, CubeList
-<<<<<<< HEAD
 from iris.experimental.ugrid.mesh import Connectivity, Mesh
-=======
-from iris.experimental.ugrid import Connectivity, Mesh, save_mesh
->>>>>>> 2dc22e4d
+from iris.experimental.ugrid.save import save_mesh
 from iris.tests.stock import realistic_4d
 
 XY_LOCS = ("x", "y")
