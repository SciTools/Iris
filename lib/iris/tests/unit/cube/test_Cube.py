--- conflicted
+++ resolved
@@ -21,12 +21,8 @@
 from iris.analysis import MEAN, Aggregator, WeightedAggregator
 import iris.aux_factory
 from iris.aux_factory import HybridHeightFactory
-<<<<<<< HEAD
-from iris.cube import Cube
 from iris.common.metadata import BaseMetadata
-=======
 import iris.coords
->>>>>>> a6cd220f
 from iris.coords import (
     AncillaryVariable,
     AuxCoord,
