--- conflicted
+++ resolved
@@ -57,14 +57,9 @@
     def test_lazy_scalar_proxy(self):
         a = np.array(5)
         proxy = MyProxy(a)
-<<<<<<< HEAD
-        lazy_array = as_lazy_data(proxy)
-        assert is_lazy_data(lazy_array)
-=======
         meta = np.empty((0,) * proxy.ndim, dtype=proxy.dtype)
         lazy_array = as_lazy_data(proxy, meta=meta)
-        self.assertTrue(is_lazy_data(lazy_array))
->>>>>>> 61e04b99
+        assert is_lazy_data(lazy_array)
         result = as_concrete_data(lazy_array)
         assert not is_lazy_data(result)
         assert result == a
@@ -72,14 +67,9 @@
     def test_lazy_scalar_proxy_masked(self):
         a = np.ma.masked_array(5, True)
         proxy = MyProxy(a)
-<<<<<<< HEAD
-        lazy_array = as_lazy_data(proxy)
-        assert is_lazy_data(lazy_array)
-=======
         meta = np.ma.array(np.empty((0,) * proxy.ndim, dtype=proxy.dtype), mask=True)
         lazy_array = as_lazy_data(proxy, meta=meta)
-        self.assertTrue(is_lazy_data(lazy_array))
->>>>>>> 61e04b99
+        assert is_lazy_data(lazy_array)
         result = as_concrete_data(lazy_array)
         assert not is_lazy_data(result)
         assert_masked_array_equal(result, a)