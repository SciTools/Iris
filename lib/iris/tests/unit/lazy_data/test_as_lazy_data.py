# Copyright Iris contributors
#
# This file is part of Iris and is released under the BSD license.
# See LICENSE in the root of the repository for full licensing details.
"""Test the function :func:`iris._lazy data.as_lazy_data`."""

from unittest import mock

import dask.array as da
import dask.config
import numpy as np
import numpy.ma as ma
import pytest

from iris._lazy_data import _optimum_chunksize, as_lazy_data


class Test_as_lazy_data:
    def test_lazy(self):
        data = da.from_array(np.arange(24).reshape((2, 3, 4)), chunks="auto")
        result = as_lazy_data(data)
        assert isinstance(result, da.core.Array)

    def test_real(self):
        data = np.arange(24).reshape((2, 3, 4))
        result = as_lazy_data(data)
        assert isinstance(result, da.core.Array)

    def test_masked(self):
        data = np.ma.masked_greater(np.arange(24), 10)
        result = as_lazy_data(data)
        assert isinstance(result, da.core.Array)

    def test_non_default_chunks(self):
        data = np.arange(24)
        chunks = (12,)
        lazy_data = as_lazy_data(data, chunks=chunks)
        (result,) = np.unique(lazy_data.chunks)
        assert result == 24

    def test_dask_chunking(self, mocker):
        data = np.arange(24)
        chunks = (12,)
        optimum = mocker.patch("iris._lazy_data._optimum_chunksize")
        optimum.return_value = chunks
<<<<<<< HEAD
        _ = as_lazy_data(data, chunks=None, dask_chunking=True)
        assert not optimum.called

    def test_dask_chunking_error(self, mocker):
        data = np.arange(24)
        chunks = (12,)
        optimum = mocker.patch("iris._lazy_data._optimum_chunksize")
        optimum.return_value = chunks
        with pytest.raises(
            ValueError,
            match=r"Dask chunking chosen, but chunks already assigned value",
        ):
            as_lazy_data(data, chunks=chunks, dask_chunking=True)

=======
        _ = as_lazy_data(data, chunks="auto")
        self.assertFalse(optimum.called)

>>>>>>> 61e04b99
    def test_with_masked_constant(self):
        masked_data = ma.masked_array([8], mask=True)
        masked_constant = masked_data[0]
        result = as_lazy_data(masked_constant)
        assert isinstance(result, da.core.Array)

    def test_missing_meta(self):
        class MyProxy:
            pass

        data = MyProxy()

        with self.assertRaisesRegex(
            ValueError,
            r"`meta` cannot be `None` if `data` is anything other than a Numpy "
            r"or Dask array.",
        ):
            as_lazy_data(data)


class Test__optimised_chunks:
    # Stable, known chunksize for testing.
    FIXED_CHUNKSIZE_LIMIT = 1024 * 1024 * 64

    @staticmethod
    def _dummydata(shape):
        return mock.Mock(spec=da.core.Array, dtype=np.dtype("f4"), shape=shape)

    def test_chunk_size_limiting(self):
        # Check default chunksizes for large data (with a known size limit).
        given_shapes_and_resulting_chunks = [
            ((16, 1024, 1024), (16, 1024, 1024)),  # largest unmodified
            ((17, 1011, 1022), (8, 1011, 1022)),
            ((16, 1024, 1025), (8, 1024, 1025)),
            ((1, 17, 1011, 1022), (1, 8, 1011, 1022)),
            ((17, 1, 1011, 1022), (8, 1, 1011, 1022)),
            ((11, 2, 1011, 1022), (5, 2, 1011, 1022)),
        ]
        err_fmt = "Result of optimising chunks {} was {}, expected {}"
        for shape, expected in given_shapes_and_resulting_chunks:
            chunks = _optimum_chunksize(shape, shape, limit=self.FIXED_CHUNKSIZE_LIMIT)
            msg = err_fmt.format(shape, chunks, expected)
            assert chunks == expected, msg

    def test_chunk_size_expanding(self):
        # Check the expansion of small chunks, (with a known size limit).
        given_shapes_and_resulting_chunks = [
            ((1, 100, 100), (16, 100, 100), (16, 100, 100)),
            ((1, 100, 100), (5000, 100, 100), (1667, 100, 100)),
            ((3, 300, 200), (10000, 3000, 2000), (3, 1500, 2000)),
            ((3, 300, 200), (10000, 300, 2000), (27, 300, 2000)),
            ((3, 300, 200), (8, 300, 2000), (8, 300, 2000)),
            ((3, 300, 200), (117, 300, 1000), (39, 300, 1000)),
        ]
        err_fmt = "Result of optimising shape={};chunks={} was {}, expected {}"
        for shape, fullshape, expected in given_shapes_and_resulting_chunks:
            chunks = _optimum_chunksize(
                chunks=shape, shape=fullshape, limit=self.FIXED_CHUNKSIZE_LIMIT
            )
            msg = err_fmt.format(fullshape, shape, chunks, expected)
            assert chunks == expected, msg

    def test_chunk_expanding_equal_division(self):
        # Check that expansion chooses equal chunk sizes as far as possible.

        # Table of test cases:
        #   (input-chunkshape, full-shape, size-limit, result-chunkshape)
        testcases_chunksin_fullshape_limit_result = [
            ((4,), (12,), 15, (12,)),  # gives a single chunk, of size 12
            ((4,), (13,), 15, (8,)),  # chooses chunks of 8+5, better than 12+1
            ((4,), (16,), 15, (8,)),  # 8+8 is better than 12+4; 16 is too big.
            ((4,), (96,), 15, (12,)),  # 12 is largest 'allowed'
            ((4,), (96,), 31, (24,)),  # 28 doesn't divide 96 so neatly,
            # A multi-dimensional case, where trailing dims are 'filled'.
            ((4, 5, 100), (25, 10, 200), 16 * 2000, (16, 10, 200)),
            # Equivalent case with additional initial dimensions.
            (
                (1, 1, 4, 5, 100),
                (3, 5, 25, 10, 200),
                16 * 2000,
                (1, 1, 16, 10, 200),
            ),  # effectively the same as the previous.
        ]
        err_fmt_main = (
            "Main chunks result of optimising "
            "chunks={},shape={},limit={} "
            "was {}, expected {}"
        )
        for (
            chunks,
            shape,
            limit,
            expected_result,
        ) in testcases_chunksin_fullshape_limit_result:
            result = _optimum_chunksize(
                chunks=chunks, shape=shape, limit=limit, dtype=np.dtype("b1")
            )
            msg = err_fmt_main.format(chunks, shape, limit, result, expected_result)
            assert result == expected_result, msg

    def test_default_chunksize(self):
        # Check that the "ideal" chunksize is taken from the dask config.
        with dask.config.set({"array.chunk-size": "20b"}):
            chunks = _optimum_chunksize((1, 8), shape=(400, 20), dtype=np.dtype("f4"))
            assert chunks == (1, 4)

    def test_default_chunks_limiting(self, mocker):
        # Check that chunking is still controlled when no specific 'chunks'
        # is passed.
        limitcall_patch = mocker.patch("iris._lazy_data._optimum_chunksize")
        test_shape = (3, 2, 4)
        data = self._dummydata(test_shape)
        as_lazy_data(data)
        assert limitcall_patch.call_args_list == [
            mock.call(
                list(test_shape),
                shape=test_shape,
                dtype=np.dtype("f4"),
                dims_fixed=None,
            )
        ]

    def test_shapeless_data(self, mocker):
        # Check that chunk optimisation is skipped if shape contains a zero.
        limitcall_patch = mocker.patch("iris._lazy_data._optimum_chunksize")
        test_shape = (2, 1, 0, 2)
        data = self._dummydata(test_shape)
        as_lazy_data(data, chunks=test_shape)
        assert not limitcall_patch.called<|MERGE_RESOLUTION|>--- conflicted
+++ resolved
@@ -43,26 +43,9 @@
         chunks = (12,)
         optimum = mocker.patch("iris._lazy_data._optimum_chunksize")
         optimum.return_value = chunks
-<<<<<<< HEAD
-        _ = as_lazy_data(data, chunks=None, dask_chunking=True)
+        _ = as_lazy_data(data, chunks="auto")
         assert not optimum.called
 
-    def test_dask_chunking_error(self, mocker):
-        data = np.arange(24)
-        chunks = (12,)
-        optimum = mocker.patch("iris._lazy_data._optimum_chunksize")
-        optimum.return_value = chunks
-        with pytest.raises(
-            ValueError,
-            match=r"Dask chunking chosen, but chunks already assigned value",
-        ):
-            as_lazy_data(data, chunks=chunks, dask_chunking=True)
-
-=======
-        _ = as_lazy_data(data, chunks="auto")
-        self.assertFalse(optimum.called)
-
->>>>>>> 61e04b99
     def test_with_masked_constant(self):
         masked_data = ma.masked_array([8], mask=True)
         masked_constant = masked_data[0]
@@ -75,9 +58,9 @@
 
         data = MyProxy()
 
-        with self.assertRaisesRegex(
+        with pytest.raises(
             ValueError,
-            r"`meta` cannot be `None` if `data` is anything other than a Numpy "
+            match=r"For performance reasons, `meta` cannot be `None` if `data` is anything other than a Numpy "
             r"or Dask array.",
         ):
             as_lazy_data(data)
