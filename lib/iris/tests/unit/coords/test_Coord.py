# Copyright Iris contributors
#
# This file is part of Iris and is released under the LGPL license.
# See COPYING and COPYING.LESSER in the root of the repository for full
# licensing details.
"""Unit tests for the :class:`iris.coords.Coord` class."""

# Import iris.tests first so that some things can be initialised before
# importing anything else.
import iris.tests as tests  # isort:skip

import collections
from unittest import mock
import warnings

import dask.array as da
import numpy as np
import pytest

import iris
from iris.coords import AuxCoord, Coord, DimCoord
from iris.cube import Cube
from iris.exceptions import UnitConversionError
from iris.tests.unit.coords import CoordTestMixin

Pair = collections.namedtuple("Pair", "points bounds")


class Test_nearest_neighbour_index__ascending(tests.IrisTest):
    def setUp(self):
        points = [0.0, 90.0, 180.0, 270.0]
        self.coord = DimCoord(points, circular=False, units="degrees")

    def _test_nearest_neighbour_index(
        self, target, bounds=None, circular=False
    ):
        _bounds = [[-20, 10], [10, 100], [100, 260], [260, 340]]
        ext_pnts = [-70, -10, 110, 275, 370]
        if bounds is True:
            self.coord.bounds = _bounds
        else:
            self.coord.bounds = bounds
        self.coord.circular = circular
        results = [self.coord.nearest_neighbour_index(ind) for ind in ext_pnts]
        self.assertEqual(results, target)

    def test_nobounds(self):
        target = [0, 0, 1, 3, 3]
        self._test_nearest_neighbour_index(target)

    def test_nobounds_circular(self):
        target = [3, 0, 1, 3, 0]
        self._test_nearest_neighbour_index(target, circular=True)

    def test_bounded(self):
        target = [0, 0, 2, 3, 3]
        self._test_nearest_neighbour_index(target, bounds=True)

    def test_bounded_circular(self):
        target = [3, 0, 2, 3, 0]
        self._test_nearest_neighbour_index(target, bounds=True, circular=True)

    def test_bounded_overlapping(self):
        _bounds = [[-20, 50], [10, 150], [100, 300], [260, 340]]
        target = [0, 0, 1, 2, 3]
        self._test_nearest_neighbour_index(target, bounds=_bounds)

    def test_bounded_disjointed(self):
        _bounds = [[-20, 10], [80, 170], [180, 190], [240, 340]]
        target = [0, 0, 1, 3, 3]
        self._test_nearest_neighbour_index(target, bounds=_bounds)

    def test_scalar(self):
        self.coord = DimCoord([0], circular=False, units="degrees")
        target = [0, 0, 0, 0, 0]
        self._test_nearest_neighbour_index(target)

    def test_bounded_float_point(self):
        coord = DimCoord(1, bounds=[0, 2])
        result = coord.nearest_neighbour_index(2.5)
        self.assertEqual(result, 0)


class Test_nearest_neighbour_index__descending(tests.IrisTest):
    def setUp(self):
        points = [270.0, 180.0, 90.0, 0.0]
        self.coord = DimCoord(points, circular=False, units="degrees")

    def _test_nearest_neighbour_index(
        self, target, bounds=False, circular=False
    ):
        _bounds = [[340, 260], [260, 100], [100, 10], [10, -20]]
        ext_pnts = [-70, -10, 110, 275, 370]
        if bounds:
            self.coord.bounds = _bounds
        self.coord.circular = circular
        results = [self.coord.nearest_neighbour_index(ind) for ind in ext_pnts]
        self.assertEqual(results, target)

    def test_nobounds(self):
        target = [3, 3, 2, 0, 0]
        self._test_nearest_neighbour_index(target)

    def test_nobounds_circular(self):
        target = [0, 3, 2, 0, 3]
        self._test_nearest_neighbour_index(target, circular=True)

    def test_bounded(self):
        target = [3, 3, 1, 0, 0]
        self._test_nearest_neighbour_index(target, bounds=True)

    def test_bounded_circular(self):
        target = [0, 3, 1, 0, 3]
        self._test_nearest_neighbour_index(target, bounds=True, circular=True)


class Test_guess_bounds(tests.IrisTest):
    def setUp(self):
        self.coord = DimCoord(
            np.array([-160, -120, 0, 30, 150, 170]),
            units="degree",
            standard_name="longitude",
            circular=True,
        )

    def test_non_circular(self):
        self.coord.circular = False
        self.coord.guess_bounds()
        target = np.array(
            [
                [-180.0, -140.0],
                [-140.0, -60.0],
                [-60.0, 15.0],
                [15.0, 90.0],
                [90.0, 160.0],
                [160.0, 180.0],
            ]
        )
        self.assertArrayEqual(target, self.coord.bounds)

    def test_circular_increasing(self):
        self.coord.guess_bounds()
        target = np.array(
            [
                [-175.0, -140.0],
                [-140.0, -60.0],
                [-60.0, 15.0],
                [15.0, 90.0],
                [90.0, 160.0],
                [160.0, 185.0],
            ]
        )
        self.assertArrayEqual(target, self.coord.bounds)

    def test_circular_decreasing(self):
        self.coord.points = self.coord.points[::-1]
        self.coord.guess_bounds()
        target = np.array(
            [
                [185.0, 160.0],
                [160.0, 90.0],
                [90.0, 15.0],
                [15.0, -60.0],
                [-60.0, -140.0],
                [-140.0, -175.0],
            ]
        )
        self.assertArrayEqual(target, self.coord.bounds)

    def test_circular_increasing_alt_range(self):
        self.coord.points = np.array([10, 30, 90, 150, 210, 220])
        self.coord.guess_bounds()
        target = np.array(
            [
                [-65.0, 20.0],
                [20.0, 60.0],
                [60.0, 120.0],
                [120.0, 180.0],
                [180.0, 215.0],
                [215.0, 295.0],
            ]
        )
        self.assertArrayEqual(target, self.coord.bounds)

    def test_circular_decreasing_alt_range(self):
        self.coord.points = np.array([10, 30, 90, 150, 210, 220])[::-1]
        self.coord.guess_bounds()
        target = np.array(
            [
                [295, 215],
                [215, 180],
                [180, 120],
                [120, 60],
                [60, 20],
                [20, -65],
            ]
        )
        self.assertArrayEqual(target, self.coord.bounds)


class Test_guess_bounds__default_enabled_latitude_clipping(tests.IrisTest):
    def test_all_inside(self):
        lat = DimCoord([-10, 0, 20], units="degree", standard_name="latitude")
        lat.guess_bounds()
        self.assertArrayEqual(lat.bounds, [[-15, -5], [-5, 10], [10, 30]])

    def test_points_inside_bounds_outside(self):
        lat = DimCoord([-80, 0, 70], units="degree", standard_name="latitude")
        lat.guess_bounds()
        self.assertArrayEqual(lat.bounds, [[-90, -40], [-40, 35], [35, 90]])

    def test_points_inside_bounds_outside_grid_latitude(self):
        lat = DimCoord(
            [-80, 0, 70], units="degree", standard_name="grid_latitude"
        )
        lat.guess_bounds()
        self.assertArrayEqual(lat.bounds, [[-90, -40], [-40, 35], [35, 90]])

    def test_points_to_edges_bounds_outside(self):
        lat = DimCoord([-90, 0, 90], units="degree", standard_name="latitude")
        lat.guess_bounds()
        self.assertArrayEqual(lat.bounds, [[-90, -45], [-45, 45], [45, 90]])

    def test_points_outside(self):
        lat = DimCoord(
            [-100, 0, 120], units="degree", standard_name="latitude"
        )
        lat.guess_bounds()
        self.assertArrayEqual(lat.bounds, [[-150, -50], [-50, 60], [60, 180]])

    def test_points_inside_bounds_outside_wrong_unit(self):
        lat = DimCoord([-80, 0, 70], units="feet", standard_name="latitude")
        lat.guess_bounds()
        self.assertArrayEqual(lat.bounds, [[-120, -40], [-40, 35], [35, 105]])

    def test_points_inside_bounds_outside_wrong_name(self):
        lat = DimCoord([-80, 0, 70], units="degree", standard_name="longitude")
        lat.guess_bounds()
        self.assertArrayEqual(lat.bounds, [[-120, -40], [-40, 35], [35, 105]])

    def test_points_inside_bounds_outside_wrong_name_2(self):
        lat = DimCoord(
            [-80, 0, 70], units="degree", long_name="other_latitude"
        )
        lat.guess_bounds()
        self.assertArrayEqual(lat.bounds, [[-120, -40], [-40, 35], [35, 105]])


class Test_cell(tests.IrisTest):
    def _mock_coord(self):
        coord = mock.Mock(
            spec=Coord,
            ndim=1,
            points=np.array([mock.sentinel.time]),
            bounds=np.array([[mock.sentinel.lower, mock.sentinel.upper]]),
        )
        return coord

    def test_time_as_object(self):
        # Ensure Coord.cell() converts the point/bound values to
        # "datetime" objects.
        coord = self._mock_coord()
        coord.units.num2date = mock.Mock(
            side_effect=[
                mock.sentinel.datetime,
                (mock.sentinel.datetime_lower, mock.sentinel.datetime_upper),
            ]
        )
        cell = Coord.cell(coord, 0)
        self.assertIs(cell.point, mock.sentinel.datetime)
        self.assertEqual(
            cell.bound,
            (mock.sentinel.datetime_lower, mock.sentinel.datetime_upper),
        )
        self.assertEqual(
            coord.units.num2date.call_args_list,
            [
                mock.call((mock.sentinel.time,)),
                mock.call((mock.sentinel.lower, mock.sentinel.upper)),
            ],
        )


class Test_collapsed(tests.IrisTest, CoordTestMixin):
    def test_serialize(self):
        # Collapse a string AuxCoord, causing it to be serialised.
        string = Pair(
            np.array(["two", "four", "six", "eight"]),
            np.array(
                [
                    ["one", "three"],
                    ["three", "five"],
                    ["five", "seven"],
                    ["seven", "nine"],
                ]
            ),
        )
        string_nobounds = Pair(np.array(["ecks", "why", "zed"]), None)
        string_multi = Pair(
            np.array(["three", "six", "nine"]),
            np.array(
                [
                    ["one", "two", "four", "five"],
                    ["four", "five", "seven", "eight"],
                    ["seven", "eight", "ten", "eleven"],
                ]
            ),
        )

        def _serialize(data):
            return "|".join(str(item) for item in data.flatten())

        for units in ["unknown", "no_unit"]:
            for points, bounds in [string, string_nobounds, string_multi]:
                coord = AuxCoord(points=points, bounds=bounds, units=units)
                collapsed_coord = coord.collapsed()
                self.assertArrayEqual(
                    collapsed_coord.points, _serialize(points)
                )
                if bounds is not None:
                    for index in np.ndindex(bounds.shape[1:]):
                        index_slice = (slice(None),) + tuple(index)
                        self.assertArrayEqual(
                            collapsed_coord.bounds[index_slice],
                            _serialize(bounds[index_slice]),
                        )

    def test_dim_1d(self):
        # Numeric coords should not be serialised.
        coord = DimCoord(
            points=np.array([2, 4, 6, 8]),
            bounds=np.array([[1, 3], [3, 5], [5, 7], [7, 9]]),
        )
        for units in ["unknown", "no_unit", 1, "K"]:
            coord.units = units
            with self.assertNoWarningsRegexp():
                collapsed_coord = coord.collapsed()
            self.assertArrayEqual(
                collapsed_coord.points, np.mean(coord.points)
            )
            self.assertArrayEqual(
                collapsed_coord.bounds,
                [[coord.bounds.min(), coord.bounds.max()]],
            )

    def test_lazy_points(self):
        # Lazy points should stay lazy after collapse.
        coord = AuxCoord(points=da.from_array(np.arange(5), chunks=5))
        collapsed_coord = coord.collapsed()
        self.assertTrue(collapsed_coord.has_lazy_bounds())
        self.assertTrue(collapsed_coord.has_lazy_points())

    def test_numeric_nd(self):
        coord = AuxCoord(
            points=np.array([[1, 2, 4, 5], [4, 5, 7, 8], [7, 8, 10, 11]])
        )

        collapsed_coord = coord.collapsed()
        self.assertArrayEqual(collapsed_coord.points, np.array([6]))
        self.assertArrayEqual(collapsed_coord.bounds, np.array([[1, 11]]))

        # Test partially collapsing one dimension...
        collapsed_coord = coord.collapsed(1)
        self.assertArrayEqual(
            collapsed_coord.points, np.array([3.0, 6.0, 9.0])
        )
        self.assertArrayEqual(
            collapsed_coord.bounds, np.array([[1, 5], [4, 8], [7, 11]])
        )

        # ... and the other
        collapsed_coord = coord.collapsed(0)
        self.assertArrayEqual(collapsed_coord.points, np.array([4, 5, 7, 8]))
        self.assertArrayEqual(
            collapsed_coord.bounds,
            np.array([[1, 7], [2, 8], [4, 10], [5, 11]]),
        )

    def test_numeric_nd_bounds_all(self):
        self.setupTestArrays((3, 4))
        coord = AuxCoord(self.pts_real, bounds=self.bds_real)

        collapsed_coord = coord.collapsed()
        self.assertArrayEqual(collapsed_coord.points, np.array([55]))
        self.assertArrayEqual(collapsed_coord.bounds, np.array([[-2, 112]]))

    def test_numeric_nd_bounds_second(self):
        self.setupTestArrays((3, 4))
        coord = AuxCoord(self.pts_real, bounds=self.bds_real)
        collapsed_coord = coord.collapsed(1)
        self.assertArrayEqual(collapsed_coord.points, np.array([15, 55, 95]))
        self.assertArrayEqual(
            collapsed_coord.bounds, np.array([[-2, 32], [38, 72], [78, 112]])
        )

    def test_numeric_nd_bounds_first(self):
        self.setupTestArrays((3, 4))
        coord = AuxCoord(self.pts_real, bounds=self.bds_real)
        # ... and the other..
        collapsed_coord = coord.collapsed(0)
        self.assertArrayEqual(
            collapsed_coord.points, np.array([40, 50, 60, 70])
        )
        self.assertArrayEqual(
            collapsed_coord.bounds,
            np.array([[-2, 82], [8, 92], [18, 102], [28, 112]]),
        )

    def test_numeric_nd_bounds_last(self):
        self.setupTestArrays((3, 4))
        coord = AuxCoord(self.pts_real, bounds=self.bds_real)
        # ... and again with -ve dimension specification.
        collapsed_coord = coord.collapsed(-1)
        self.assertArrayEqual(collapsed_coord.points, np.array([15, 55, 95]))
        self.assertArrayEqual(
            collapsed_coord.bounds, np.array([[-2, 32], [38, 72], [78, 112]])
        )

    def test_lazy_nd_bounds_all(self):
        self.setupTestArrays((3, 4))
        coord = AuxCoord(self.pts_real, bounds=self.bds_lazy)

        collapsed_coord = coord.collapsed()

        # Note that the new points get recalculated from the lazy bounds
        #  and so end up as lazy
        self.assertTrue(collapsed_coord.has_lazy_points())
        self.assertTrue(collapsed_coord.has_lazy_bounds())

        self.assertArrayEqual(collapsed_coord.points, np.array([55]))
        self.assertArrayEqual(collapsed_coord.bounds, da.array([[-2, 112]]))

    def test_lazy_nd_bounds_second(self):
        self.setupTestArrays((3, 4))
        coord = AuxCoord(self.pts_real, bounds=self.bds_lazy)

        collapsed_coord = coord.collapsed(1)
        self.assertArrayEqual(collapsed_coord.points, np.array([15, 55, 95]))
        self.assertArrayEqual(
            collapsed_coord.bounds, np.array([[-2, 32], [38, 72], [78, 112]])
        )

    def test_lazy_nd_bounds_first(self):
        self.setupTestArrays((3, 4))
        coord = AuxCoord(self.pts_real, bounds=self.bds_lazy)

        collapsed_coord = coord.collapsed(0)
        self.assertArrayEqual(
            collapsed_coord.points, np.array([40, 50, 60, 70])
        )
        self.assertArrayEqual(
            collapsed_coord.bounds,
            np.array([[-2, 82], [8, 92], [18, 102], [28, 112]]),
        )

    def test_lazy_nd_bounds_last(self):
        self.setupTestArrays((3, 4))
        coord = AuxCoord(self.pts_real, bounds=self.bds_lazy)

        collapsed_coord = coord.collapsed(-1)
        self.assertArrayEqual(collapsed_coord.points, np.array([15, 55, 95]))
        self.assertArrayEqual(
            collapsed_coord.bounds, np.array([[-2, 32], [38, 72], [78, 112]])
        )

    def test_lazy_nd_points_and_bounds(self):
        self.setupTestArrays((3, 4))
        coord = AuxCoord(self.pts_lazy, bounds=self.bds_lazy)

        collapsed_coord = coord.collapsed()

        self.assertTrue(collapsed_coord.has_lazy_points())
        self.assertTrue(collapsed_coord.has_lazy_bounds())

        self.assertArrayEqual(collapsed_coord.points, da.array([55]))
        self.assertArrayEqual(collapsed_coord.bounds, da.array([[-2, 112]]))

    def test_numeric_nd_multidim_bounds_warning(self):
        self.setupTestArrays((3, 4))
        coord = AuxCoord(self.pts_real, bounds=self.bds_real, long_name="y")

        msg = (
            "Collapsing a multi-dimensional coordinate. "
            "Metadata may not be fully descriptive for 'y'."
        )
        with self.assertWarnsRegex(UserWarning, msg):
            coord.collapsed()

    def test_lazy_nd_multidim_bounds_warning(self):
        self.setupTestArrays((3, 4))
        coord = AuxCoord(self.pts_lazy, bounds=self.bds_lazy, long_name="y")

        msg = (
            "Collapsing a multi-dimensional coordinate. "
            "Metadata may not be fully descriptive for 'y'."
        )
        with self.assertWarnsRegex(UserWarning, msg):
            coord.collapsed()

    def test_numeric_nd_noncontiguous_bounds_warning(self):
        self.setupTestArrays((3))
        coord = AuxCoord(self.pts_real, bounds=self.bds_real, long_name="y")

        msg = (
            "Collapsing a non-contiguous coordinate. "
            "Metadata may not be fully descriptive for 'y'."
        )
        with self.assertWarnsRegex(UserWarning, msg):
            coord.collapsed()

    def test_lazy_nd_noncontiguous_bounds_warning(self):
        self.setupTestArrays((3))
        coord = AuxCoord(self.pts_lazy, bounds=self.bds_lazy, long_name="y")

        msg = (
            "Collapsing a non-contiguous coordinate. "
            "Metadata may not be fully descriptive for 'y'."
        )
        with self.assertWarnsRegex(UserWarning, msg):
            coord.collapsed()

    def test_numeric_3_bounds(self):
        points = np.array([2.0, 6.0, 4.0])
        bounds = np.array([[1.0, 0.0, 3.0], [5.0, 4.0, 7.0], [3.0, 2.0, 5.0]])

        coord = AuxCoord(points, bounds=bounds, long_name="x")

        msg = (
            r"Cannot check if coordinate is contiguous: Invalid operation for "
            r"'x', with 3 bound\(s\). Contiguous bounds are only defined for "
            r"1D coordinates with 2 bounds. Metadata may not be fully "
            r"descriptive for 'x'. Ignoring bounds."
        )
        with self.assertWarnsRegex(UserWarning, msg):
            collapsed_coord = coord.collapsed()

        self.assertFalse(collapsed_coord.has_lazy_points())
        self.assertFalse(collapsed_coord.has_lazy_bounds())

        self.assertArrayAlmostEqual(collapsed_coord.points, np.array([4.0]))
        self.assertArrayAlmostEqual(
            collapsed_coord.bounds, np.array([[2.0, 6.0]])
        )

    def test_lazy_3_bounds(self):
        points = da.arange(3) * 2.0
        bounds = da.arange(3 * 3).reshape(3, 3)

        coord = AuxCoord(points, bounds=bounds, long_name="x")

        msg = (
            r"Cannot check if coordinate is contiguous: Invalid operation for "
            r"'x', with 3 bound\(s\). Contiguous bounds are only defined for "
            r"1D coordinates with 2 bounds. Metadata may not be fully "
            r"descriptive for 'x'. Ignoring bounds."
        )
        with self.assertWarnsRegex(UserWarning, msg):
            collapsed_coord = coord.collapsed()

        self.assertTrue(collapsed_coord.has_lazy_points())
        self.assertTrue(collapsed_coord.has_lazy_bounds())

        self.assertArrayAlmostEqual(collapsed_coord.points, da.array([2.0]))
        self.assertArrayAlmostEqual(
            collapsed_coord.bounds, da.array([[0.0, 4.0]])
        )


class Test_is_compatible(tests.IrisTest):
    def setUp(self):
        self.test_coord = AuxCoord([1.0])
        self.other_coord = self.test_coord.copy()

    def test_noncommon_array_attrs_compatible(self):
        # Non-common array attributes should be ok.
        self.test_coord.attributes["array_test"] = np.array([1.0, 2, 3])
        self.assertTrue(self.test_coord.is_compatible(self.other_coord))

    def test_matching_array_attrs_compatible(self):
        # Matching array attributes should be ok.
        self.test_coord.attributes["array_test"] = np.array([1.0, 2, 3])
        self.other_coord.attributes["array_test"] = np.array([1.0, 2, 3])
        self.assertTrue(self.test_coord.is_compatible(self.other_coord))

    def test_different_array_attrs_incompatible(self):
        # Differing array attributes should make coords incompatible.
        self.test_coord.attributes["array_test"] = np.array([1.0, 2, 3])
        self.other_coord.attributes["array_test"] = np.array([1.0, 2, 777.7])
        self.assertFalse(self.test_coord.is_compatible(self.other_coord))


class Test_contiguous_bounds(tests.IrisTest):
    def test_1d_coord_no_bounds_warning(self):
        coord = DimCoord([0, 1, 2], standard_name="latitude")
        msg = (
            "Coordinate 'latitude' is not bounded, guessing contiguous "
            "bounds."
        )
        with warnings.catch_warnings():
            # Cause all warnings to raise Exceptions
            warnings.simplefilter("error")
            with self.assertRaisesRegex(Warning, msg):
                coord.contiguous_bounds()

    def test_2d_coord_no_bounds_error(self):
        coord = AuxCoord(np.array([[0, 0], [5, 5]]), standard_name="latitude")
        emsg = "Guessing bounds of 2D coords is not currently supported"
        with self.assertRaisesRegex(ValueError, emsg):
            coord.contiguous_bounds()

    def test__sanity_check_bounds_call(self):
        coord = DimCoord([5, 15, 25], bounds=[[0, 10], [10, 20], [20, 30]])
        with mock.patch(
            "iris.coords.Coord._sanity_check_bounds"
        ) as bounds_check:
            coord.contiguous_bounds()
        bounds_check.assert_called_once()

    def test_1d_coord(self):
        coord = DimCoord(
            [2, 4, 6],
            standard_name="latitude",
            bounds=[[1, 3], [3, 5], [5, 7]],
        )
        expected = np.array([1, 3, 5, 7])
        result = coord.contiguous_bounds()
        self.assertArrayEqual(result, expected)

    def test_1d_coord_discontiguous(self):
        coord = DimCoord(
            [2, 4, 6],
            standard_name="latitude",
            bounds=[[1, 3], [4, 5], [5, 7]],
        )
        expected = np.array([1, 4, 5, 7])
        result = coord.contiguous_bounds()
        self.assertArrayEqual(result, expected)

    def test_2d_lon_bounds(self):
        coord = AuxCoord(
            np.array([[1, 3], [1, 3]]),
            bounds=np.array(
                [[[0, 2, 2, 0], [2, 4, 4, 2]], [[0, 2, 2, 0], [2, 4, 4, 2]]]
            ),
        )
        expected = np.array([[0, 2, 4], [0, 2, 4], [0, 2, 4]])
        result = coord.contiguous_bounds()
        self.assertArrayEqual(result, expected)

    def test_2d_lat_bounds(self):
        coord = AuxCoord(
            np.array([[1, 1], [3, 3]]),
            bounds=np.array(
                [[[0, 0, 2, 2], [0, 0, 2, 2]], [[2, 2, 4, 4], [2, 2, 4, 4]]]
            ),
        )
        expected = np.array([[0, 0, 0], [2, 2, 2], [4, 4, 4]])
        result = coord.contiguous_bounds()
        self.assertArrayEqual(result, expected)


class Test_is_contiguous(tests.IrisTest):
    def test_no_bounds(self):
        coord = DimCoord([1, 3])
        result = coord.is_contiguous()
        self.assertFalse(result)

    def test__discontiguity_in_bounds_call(self):
        # Check that :meth:`iris.coords.Coord._discontiguity_in_bounds` is
        # called.
        coord = DimCoord([1, 3], bounds=[[0, 2], [2, 4]])
        with mock.patch(
            "iris.coords.Coord._discontiguity_in_bounds"
        ) as discontiguity_check:
            # Discontiguity returns two objects that are unpacked in
            # `coord.is_contiguous`.
            discontiguity_check.return_value = [None, None]
            coord.is_contiguous(rtol=1e-1, atol=1e-3)
        discontiguity_check.assert_called_with(rtol=1e-1, atol=1e-3)


class Test__discontiguity_in_bounds(tests.IrisTest):
    def setUp(self):
        self.points_3by3 = np.array([[1, 2, 3], [1, 2, 3], [1, 2, 3]])
        self.lon_bounds_3by3 = np.array(
            [
                [[0, 2, 2, 0], [2, 4, 4, 2], [4, 6, 6, 4]],
                [[0, 2, 2, 0], [2, 4, 4, 2], [4, 6, 6, 4]],
                [[0, 2, 2, 0], [2, 4, 4, 2], [4, 6, 6, 4]],
            ]
        )
        self.lat_bounds_3by3 = np.array(
            [
                [[0, 0, 2, 2], [0, 0, 2, 2], [0, 0, 2, 2]],
                [[2, 2, 4, 4], [2, 2, 4, 4], [2, 2, 4, 4]],
                [[4, 4, 6, 6], [4, 4, 6, 6], [4, 4, 6, 6]],
            ]
        )

    def test_1d_contiguous(self):
        coord = DimCoord(
            [-20, 0, 20], bounds=[[-30, -10], [-10, 10], [10, 30]]
        )
        contiguous, diffs = coord._discontiguity_in_bounds()
        self.assertTrue(contiguous)
        self.assertArrayEqual(diffs, np.zeros(2))

    def test_1d_discontiguous(self):
        coord = DimCoord([10, 20, 40], bounds=[[5, 15], [15, 25], [35, 45]])
        contiguous, diffs = coord._discontiguity_in_bounds()
        self.assertFalse(contiguous)
        self.assertArrayEqual(diffs, np.array([False, True]))

    def test_1d_one_cell(self):
        # Test a 1D coord with a single cell.
        coord = DimCoord(20, bounds=[[10, 30]])
        contiguous, diffs = coord._discontiguity_in_bounds()
        self.assertTrue(contiguous)
        self.assertArrayEqual(diffs, np.array([]))

    def test_2d_contiguous_both_dirs(self):
        coord = AuxCoord(self.points_3by3, bounds=self.lon_bounds_3by3)
        contiguous, diffs = coord._discontiguity_in_bounds()
        diffs_along_x, diffs_along_y = diffs
        self.assertTrue(contiguous)
        self.assertTrue(not diffs_along_x.any())
        self.assertTrue(not diffs_along_y.any())

    def test_2d_discontiguous_along_x(self):
        coord = AuxCoord(
            self.points_3by3[:, ::2], bounds=self.lon_bounds_3by3[:, ::2, :]
        )
        contiguous, diffs = coord._discontiguity_in_bounds()
        diffs_along_x, diffs_along_y = diffs
        self.assertFalse(contiguous)
        self.assertArrayEqual(
            diffs_along_x, np.array([True, True, True]).reshape(3, 1)
        )
        self.assertTrue(not diffs_along_y.any())

    def test_2d_discontiguous_along_y(self):
        coord = AuxCoord(
            self.points_3by3[::2, :], bounds=self.lat_bounds_3by3[::2, :, :]
        )
        contiguous, diffs = coord._discontiguity_in_bounds()
        diffs_along_x, diffs_along_y = diffs
        self.assertFalse(contiguous)
        self.assertTrue(not diffs_along_x.any())
        self.assertArrayEqual(diffs_along_y, np.array([[True, True, True]]))

    def test_2d_discontiguous_along_x_and_y(self):
        coord = AuxCoord(
            np.array([[1, 5], [3, 5]]),
            bounds=np.array(
                [[[0, 2, 2, 0], [4, 6, 6, 4]], [[2, 4, 4, 2], [4, 6, 6, 4]]]
            ),
        )
        contiguous, diffs = coord._discontiguity_in_bounds()
        diffs_along_x, diffs_along_y = diffs
        exp_x_diffs = np.array([True, False]).reshape(2, 1)
        exp_y_diffs = np.array([True, False]).reshape(1, 2)
        self.assertFalse(contiguous)
        self.assertArrayEqual(diffs_along_x, exp_x_diffs)
        self.assertArrayEqual(diffs_along_y, exp_y_diffs)

    def test_2d_contiguous_along_x_atol(self):
        coord = AuxCoord(
            self.points_3by3[:, ::2], bounds=self.lon_bounds_3by3[:, ::2, :]
        )
        # Set a high atol that allows small discontiguities.
        contiguous, diffs = coord._discontiguity_in_bounds(atol=5)
        diffs_along_x, diffs_along_y = diffs
        self.assertTrue(contiguous)
        self.assertArrayEqual(
            diffs_along_x, np.array([False, False, False]).reshape(3, 1)
        )
        self.assertTrue(not diffs_along_y.any())

    def test_2d_one_cell(self):
        # Test a 2D coord with a single cell, where the coord has shape (1, 1).
        coord = AuxCoord(
            self.points_3by3[:1, :1], bounds=self.lon_bounds_3by3[:1, :1, :]
        )
        contiguous, diffs = coord._discontiguity_in_bounds()
        diffs_along_x, diffs_along_y = diffs
        expected_diffs = np.array([], dtype=np.int64)
        self.assertTrue(contiguous)
        self.assertArrayEqual(diffs_along_x, expected_diffs.reshape(1, 0))
        self.assertArrayEqual(diffs_along_y, expected_diffs.reshape(0, 1))

    def test_2d_one_cell_along_x(self):
        # Test a 2D coord with a single cell along the x axis, where the coord
        # has shape (2, 1).
        coord = AuxCoord(
            self.points_3by3[:, :1], bounds=self.lat_bounds_3by3[:, :1, :]
        )
        contiguous, diffs = coord._discontiguity_in_bounds()
        diffs_along_x, diffs_along_y = diffs
        self.assertTrue(contiguous)
        self.assertTrue(not diffs_along_x.any())
        self.assertArrayEqual(diffs_along_y, np.array([0, 0]).reshape(2, 1))

    def test_2d_one_cell_along_y(self):
        # Test a 2D coord with a single cell along the y axis, where the coord
        # has shape (1, 2).
        coord = AuxCoord(
            self.points_3by3[:1, :], bounds=self.lon_bounds_3by3[:1, :, :]
        )
        contiguous, diffs = coord._discontiguity_in_bounds()
        diffs_along_x, diffs_along_y = diffs
        self.assertTrue(contiguous)
        self.assertTrue(not diffs_along_x.any())
        self.assertTrue(not diffs_along_y.any())

    def test_2d_contiguous_mod_360(self):
        # Test that longitude coordinates are adjusted by the 360 modulus when
        # calculating the discontiguities in contiguous bounds.
        coord = AuxCoord(
            [[175, -175], [175, -175]],
            standard_name="longitude",
            bounds=np.array(
                [
                    [[170, 180, 180, 170], [-180, -170, -170, -180]],
                    [[170, 180, 180, 170], [-180, -170, -170, -180]],
                ]
            ),
        )
        contiguous, diffs = coord._discontiguity_in_bounds()
        diffs_along_x, diffs_along_y = diffs
        self.assertTrue(contiguous)
        self.assertTrue(not diffs_along_x.any())
        self.assertTrue(not diffs_along_y.any())

    def test_2d_discontiguous_mod_360(self):
        # Test that longitude coordinates are adjusted by the 360 modulus when
        # calculating the discontiguities in contiguous bounds.
        coord = AuxCoord(
            [[175, -175], [175, -175]],
            standard_name="longitude",
            bounds=np.array(
                [
                    [[170, 180, 180, 170], [10, 20, 20, 10]],
                    [[170, 180, 180, 170], [10, 20, 20, 10]],
                ]
            ),
        )
        contiguous, diffs = coord._discontiguity_in_bounds()
        diffs_along_x, diffs_along_y = diffs
        self.assertFalse(contiguous)
        self.assertArrayEqual(diffs_along_x, np.array([[True], [True]]))
        self.assertTrue(not diffs_along_y.any())

    def test_2d_contiguous_mod_360_not_longitude(self):
        # Test that non-longitude coordinates are not adjusted by the 360
        # modulus when calculating the discontiguities in contiguous bounds.
        coord = AuxCoord(
            [[-150, 350], [-150, 350]],
            standard_name="height",
            bounds=np.array(
                [
                    [[-400, 100, 100, -400], [100, 600, 600, 100]],
                    [[-400, 100, 100, -400], [100, 600, 600, 100]],
                ]
            ),
        )
        contiguous, diffs = coord._discontiguity_in_bounds()
        diffs_along_x, diffs_along_y = diffs
        self.assertTrue(contiguous)
        self.assertTrue(not diffs_along_x.any())
        self.assertTrue(not diffs_along_y.any())

    def test_2d_discontiguous_mod_360_not_longitude(self):
        # Test that non-longitude coordinates are not adjusted by the 360
        # modulus when calculating the discontiguities in discontiguous bounds.
        coord = AuxCoord(
            [[-150, 350], [-150, 350]],
            standard_name="height",
            bounds=np.array(
                [
                    [[-400, 100, 100, -400], [200, 600, 600, 200]],
                    [[-400, 100, 100, -400], [200, 600, 600, 200]],
                ]
            ),
        )
        contiguous, diffs = coord._discontiguity_in_bounds()
        diffs_along_x, diffs_along_y = diffs
        self.assertFalse(contiguous)
        self.assertArrayEqual(diffs_along_x, np.array([[True], [True]]))
        self.assertTrue(not diffs_along_y.any())


class Test__sanity_check_bounds(tests.IrisTest):
    def test_coord_1d_2_bounds(self):
        # Check that a 1d coord with 2 bounds does not raise an error.
        coord = iris.coords.DimCoord(
            [0, 1], standard_name="latitude", bounds=[[0, 1], [1, 2]]
        )
        coord._sanity_check_bounds()

    def test_coord_1d_no_bounds(self):
        coord = iris.coords.DimCoord([0, 1], standard_name="latitude")
        emsg = (
            "Contiguous bounds are only defined for 1D coordinates with "
            "2 bounds."
        )
        with self.assertRaisesRegex(ValueError, emsg):
            coord._sanity_check_bounds()

    def test_coord_1d_1_bounds(self):
        coord = iris.coords.DimCoord(
            [0, 1], standard_name="latitude", bounds=np.array([[0], [1]])
        )
        emsg = (
            "Contiguous bounds are only defined for 1D coordinates with "
            "2 bounds."
        )
        with self.assertRaisesRegex(ValueError, emsg):
            coord._sanity_check_bounds()

    def test_coord_2d_4_bounds(self):
        coord = iris.coords.AuxCoord(
            [[0, 0], [1, 1]],
            standard_name="latitude",
            bounds=np.array(
                [[[0, 0, 1, 1], [0, 0, 1, 1]], [[1, 1, 2, 2], [1, 1, 2, 2]]]
            ),
        )
        coord._sanity_check_bounds()

    def test_coord_2d_no_bounds(self):
        coord = iris.coords.AuxCoord(
            [[0, 0], [1, 1]], standard_name="latitude"
        )
        emsg = (
            "Contiguous bounds are only defined for 2D coordinates with "
            "4 bounds."
        )
        with self.assertRaisesRegex(ValueError, emsg):
            coord._sanity_check_bounds()

    def test_coord_2d_2_bounds(self):
        coord = iris.coords.AuxCoord(
            [[0, 0], [1, 1]],
            standard_name="latitude",
            bounds=np.array([[[0, 1], [0, 1]], [[1, 2], [1, 2]]]),
        )
        emsg = (
            "Contiguous bounds are only defined for 2D coordinates with "
            "4 bounds."
        )
        with self.assertRaisesRegex(ValueError, emsg):
            coord._sanity_check_bounds()

    def test_coord_3d(self):
        coord = iris.coords.AuxCoord(
            np.zeros((2, 2, 2)), standard_name="height"
        )
        emsg = (
            "Contiguous bounds are not defined for coordinates with more "
            "than 2 dimensions."
        )
        with self.assertRaisesRegex(ValueError, emsg):
            coord._sanity_check_bounds()


class Test_convert_units(tests.IrisTest):
    def test_convert_unknown_units(self):
        coord = iris.coords.AuxCoord(1, units="unknown")
        emsg = (
            "Cannot convert from unknown units. "
            'The "units" attribute may be set directly.'
        )
        with self.assertRaisesRegex(UnitConversionError, emsg):
            coord.convert_units("degrees")


class Test___str__(tests.IrisTest):
    def test_short_time_interval(self):
        coord = DimCoord(
            [5], standard_name="time", units="days since 1970-01-01"
        )
        expected = "\n".join(
            [
                "DimCoord :  time / (days since 1970-01-01, standard calendar)",
                "    points: [1970-01-06 00:00:00]",
                "    shape: (1,)",
                "    dtype: int64",
                "    standard_name: 'time'",
            ]
        )
        result = coord.__str__()
        self.assertEqual(expected, result)

    def test_short_time_interval__bounded(self):
        coord = DimCoord(
            [5, 6], standard_name="time", units="days since 1970-01-01"
        )
        coord.guess_bounds()
        expected = "\n".join(
            [
                "DimCoord :  time / (days since 1970-01-01, standard calendar)",
                "    points: [1970-01-06 00:00:00, 1970-01-07 00:00:00]",
                "    bounds: [",
                "        [1970-01-05 12:00:00, 1970-01-06 12:00:00],",
                "        [1970-01-06 12:00:00, 1970-01-07 12:00:00]]",
                "    shape: (2,)  bounds(2, 2)",
                "    dtype: int64",
                "    standard_name: 'time'",
            ]
        )
        result = coord.__str__()
        self.assertEqual(expected, result)

    def test_long_time_interval(self):
        coord = DimCoord(
            [5], standard_name="time", units="years since 1970-01-01"
        )
        expected = "\n".join(
            [
                "DimCoord :  time / (years since 1970-01-01, standard calendar)",
                "    points: [5]",
                "    shape: (1,)",
                "    dtype: int64",
                "    standard_name: 'time'",
            ]
        )
        result = coord.__str__()
        self.assertEqual(expected, result)

    def test_long_time_interval__bounded(self):
        coord = DimCoord(
            [5, 6], standard_name="time", units="years since 1970-01-01"
        )
        coord.guess_bounds()
        expected = "\n".join(
            [
                "DimCoord :  time / (years since 1970-01-01, standard calendar)",
                "    points: [5, 6]",
                "    bounds: [",
                "        [4.5, 5.5],",
                "        [5.5, 6.5]]",
                "    shape: (2,)  bounds(2, 2)",
                "    dtype: int64",
                "    standard_name: 'time'",
            ]
        )
        result = coord.__str__()
        self.assertEqual(expected, result)

    def test_non_time_unit(self):
        coord = DimCoord([1.0])
        expected = "\n".join(
            [
                "DimCoord :  unknown / (unknown)",
                "    points: [1.]",
                "    shape: (1,)",
                "    dtype: float64",
            ]
        )
        result = coord.__str__()
        self.assertEqual(expected, result)


class TestClimatology(tests.IrisTest):
    # Variety of tests for the climatological property of a coord.
    # Only using AuxCoord since there is no different behaviour between Aux
    # and DimCoords for this property.

    def test_create(self):
        coord = AuxCoord(
            points=[0, 1],
            bounds=[[0, 1], [1, 2]],
            units="days since 1970-01-01",
            climatological=True,
        )
        self.assertTrue(coord.climatological)

    def test_create_no_bounds_no_set(self):
        with self.assertRaisesRegex(ValueError, "Cannot set.*no bounds exist"):
            AuxCoord(
                points=[0, 1],
                units="days since 1970-01-01",
                climatological=True,
            )

    def test_create_no_time_no_set(self):
        emsg = "Cannot set climatological .* valid time reference units.*"
        with self.assertRaisesRegex(TypeError, emsg):
            AuxCoord(
                points=[0, 1], bounds=[[0, 1], [1, 2]], climatological=True
            )

    def test_absent(self):
        coord = AuxCoord(points=[0, 1], bounds=[[0, 1], [1, 2]])
        self.assertFalse(coord.climatological)

    def test_absent_no_bounds_no_set(self):
        coord = AuxCoord(points=[0, 1], units="days since 1970-01-01")
        with self.assertRaisesRegex(ValueError, "Cannot set.*no bounds exist"):
            coord.climatological = True

    def test_absent_no_time_no_set(self):
        coord = AuxCoord(points=[0, 1], bounds=[[0, 1], [1, 2]])
        emsg = "Cannot set climatological .* valid time reference units.*"
        with self.assertRaisesRegex(TypeError, emsg):
            coord.climatological = True

    def test_absent_no_bounds_unset(self):
        coord = AuxCoord(points=[0, 1])
        coord.climatological = False
        self.assertFalse(coord.climatological)

    def test_bounds_set(self):
        coord = AuxCoord(
            points=[0, 1],
            bounds=[[0, 1], [1, 2]],
            units="days since 1970-01-01",
        )
        coord.climatological = True
        self.assertTrue(coord.climatological)

    def test_bounds_unset(self):
        coord = AuxCoord(
            points=[0, 1],
            bounds=[[0, 1], [1, 2]],
            units="days since 1970-01-01",
            climatological=True,
        )
        coord.climatological = False
        self.assertFalse(coord.climatological)

    def test_remove_bounds(self):
        coord = AuxCoord(
            points=[0, 1],
            bounds=[[0, 1], [1, 2]],
            units="days since 1970-01-01",
            climatological=True,
        )
        coord.bounds = None
        self.assertFalse(coord.climatological)

    def test_change_units(self):
        coord = AuxCoord(
            points=[0, 1],
            bounds=[[0, 1], [1, 2]],
            units="days since 1970-01-01",
            climatological=True,
        )
        self.assertTrue(coord.climatological)
        coord.units = "K"
        self.assertFalse(coord.climatological)


@pytest.fixture
def coord():
    coord = iris.coords.DimCoord(points=(1, 2, 3, 4, 5))
    return coord


class Test_ignore_axis:
    def test_default(self, coord):
        assert coord.ignore_axis is False

    def test_set_true(self, coord):
        coord.ignore_axis = True
        assert coord.ignore_axis is True

    def test_set_random_value(self, coord):
        with pytest.raises(
            ValueError,
<<<<<<< HEAD
            match=r"'ignore_axis' can only be set to 'True' or 'False'"
=======
            match=r"'ignore_axis' can only be set to 'True' or 'False'",
>>>>>>> c901c120
        ):
            coord.ignore_axis = "foo"

    def test_copy_coord(self, coord):
        coord.ignore_axis = True
        coord_copy = coord.copy()
        assert coord_copy.ignore_axis is True

    def test_from_coord(self, coord):
        coord.ignore_axis = True
        new_coord = coord.from_coord()
        assert new_coord.ignore_axis is True

class Test___init____abstractmethod(tests.IrisTest):
    def test(self):
        emsg = (
            "Can't instantiate abstract class Coord with abstract"
            " method.* __init__"
        )
        with self.assertRaisesRegex(TypeError, emsg):
            _ = Coord(points=[0, 1])


class Test_cube_dims(tests.IrisTest):
    def test(self):
        # Check that "coord.cube_dims(cube)" calls "cube.coord_dims(coord)".
        mock_dims_result = mock.sentinel.COORD_DIMS
        mock_dims_call = mock.Mock(return_value=mock_dims_result)
        mock_cube = mock.Mock(Cube, coord_dims=mock_dims_call)
        test_coord = AuxCoord([1], long_name="test_name")

        result = test_coord.cube_dims(mock_cube)
        self.assertEqual(result, mock_dims_result)
        self.assertEqual(
            mock_dims_call.call_args_list, [mock.call(test_coord)]
        )


if __name__ == "__main__":
    tests.main()<|MERGE_RESOLUTION|>--- conflicted
+++ resolved
@@ -1168,11 +1168,7 @@
     def test_set_random_value(self, coord):
         with pytest.raises(
             ValueError,
-<<<<<<< HEAD
-            match=r"'ignore_axis' can only be set to 'True' or 'False'"
-=======
             match=r"'ignore_axis' can only be set to 'True' or 'False'",
->>>>>>> c901c120
         ):
             coord.ignore_axis = "foo"
 
