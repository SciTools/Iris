--- conflicted
+++ resolved
@@ -1159,12 +1159,8 @@
 
 class Test_guess_coord:
     def test_default(self, coord):
-<<<<<<< HEAD
 
         assert coord.guess_coord is True
-=======
-        assert coord.guess_coord == True
->>>>>>> 093372c3
 
     def test_set_true(self, coord):
         coord.guess_coord = True
