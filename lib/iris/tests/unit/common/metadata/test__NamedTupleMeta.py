# Copyright Iris contributors
#
# This file is part of Iris and is released under the BSD license.
# See LICENSE in the root of the repository for full licensing details.
"""Unit tests for the :class:`iris.common.metadata._NamedTupleMeta`."""

from abc import abstractmethod

import pytest

from iris.common.metadata import _NamedTupleMeta


class Test:
    @staticmethod
    def names(classes):
        return [cls.__name__ for cls in classes]

    @staticmethod
    def emsg_generate(members):
        if isinstance(members, str):
            members = (members,)
        emsg = ".* missing {} required positional argument{}: {}"
        args = ", ".join([f"{member!r}" for member in members[:-1]])
        count = len(members)
        if count == 1:
            args += f"{members[-1]!r}"
        elif count == 2:
            args += f" and {members[-1]!r}"
        else:
            args += f", and {members[-1]!r}"
        plural = "s" if count > 1 else ""
        return emsg.format(len(members), plural, args)

    def test__no_bases_with_abstract_members_property(self):
        class Metadata(metaclass=_NamedTupleMeta):
            @property
            @abstractmethod
            def _members(self):
                pass

        expected = ["object"]
        assert self.names(Metadata.__bases__) == expected
        expected = ["Metadata", "object"]
<<<<<<< HEAD
        assert self.names(Metadata.__mro__) == expected
        emsg = "Can't instantiate abstract class .* with abstract method.* _members"
        with pytest.raises(TypeError, match=emsg):
=======
        self.assertEqual(self.names(Metadata.__mro__), expected)
        emsg = "Can't instantiate abstract class"
        with self.assertRaisesRegex(TypeError, emsg):
>>>>>>> 61e04b99
            _ = Metadata()

    def test__no_bases_single_member(self):
        member = "arg_one"

        class Metadata(metaclass=_NamedTupleMeta):
            _members = member

        expected = ["MetadataNamedtuple"]
        assert self.names(Metadata.__bases__) == expected
        expected = ["Metadata", "MetadataNamedtuple", "tuple", "object"]
        assert self.names(Metadata.__mro__) == expected
        emsg = self.emsg_generate(member)
        with pytest.raises(TypeError, match=emsg):
            _ = Metadata()
        metadata = Metadata(1)
        assert metadata._fields == (member,)
        assert metadata.arg_one == 1

    def test__no_bases_multiple_members(self):
        members = ("arg_one", "arg_two")

        class Metadata(metaclass=_NamedTupleMeta):
            _members = members

        expected = ["MetadataNamedtuple"]
        assert self.names(Metadata.__bases__) == expected
        expected = ["Metadata", "MetadataNamedtuple", "tuple", "object"]
        assert self.names(Metadata.__mro__) == expected
        emsg = self.emsg_generate(members)
        with pytest.raises(TypeError, match=emsg):
            _ = Metadata()
        values = range(len(members))
        metadata = Metadata(*values)
        assert metadata._fields == members
        expected = dict(zip(members, values))
        assert metadata._asdict() == expected

    def test__multiple_bases_multiple_members(self):
        members_parent = ("arg_one", "arg_two")
        members_child = ("arg_three", "arg_four")

        class MetadataParent(metaclass=_NamedTupleMeta):
            _members = members_parent

        class MetadataChild(MetadataParent):
            _members = members_child

        # Check the parent class...
        expected = ["MetadataParentNamedtuple"]
        assert self.names(MetadataParent.__bases__) == expected
        expected = [
            "MetadataParent",
            "MetadataParentNamedtuple",
            "tuple",
            "object",
        ]
        assert self.names(MetadataParent.__mro__) == expected
        emsg = self.emsg_generate(members_parent)
        with pytest.raises(TypeError, match=emsg):
            _ = MetadataParent()
        values_parent = range(len(members_parent))
        metadata_parent = MetadataParent(*values_parent)
        assert metadata_parent._fields == members_parent
        expected = dict(zip(members_parent, values_parent))
        assert metadata_parent._asdict() == expected

        # Check the dependent child class...
        expected = ["MetadataChildNamedtuple", "MetadataParent"]
        assert self.names(MetadataChild.__bases__) == expected
        expected = [
            "MetadataChild",
            "MetadataChildNamedtuple",
            "MetadataParent",
            "MetadataParentNamedtuple",
            "tuple",
            "object",
        ]
        assert self.names(MetadataChild.__mro__) == expected
        emsg = self.emsg_generate((*members_parent, *members_child))
        with pytest.raises(TypeError, match=emsg):
            _ = MetadataChild()
        fields_child = (*members_parent, *members_child)
        values_child = range(len(fields_child))
        metadata_child = MetadataChild(*values_child)
        assert metadata_child._fields == fields_child
        expected = dict(zip(fields_child, values_child))
        assert metadata_child._asdict() == expected<|MERGE_RESOLUTION|>--- conflicted
+++ resolved
@@ -42,15 +42,9 @@
         expected = ["object"]
         assert self.names(Metadata.__bases__) == expected
         expected = ["Metadata", "object"]
-<<<<<<< HEAD
         assert self.names(Metadata.__mro__) == expected
-        emsg = "Can't instantiate abstract class .* with abstract method.* _members"
+        emsg = "Can't instantiate abstract class"
         with pytest.raises(TypeError, match=emsg):
-=======
-        self.assertEqual(self.names(Metadata.__mro__), expected)
-        emsg = "Can't instantiate abstract class"
-        with self.assertRaisesRegex(TypeError, emsg):
->>>>>>> 61e04b99
             _ = Metadata()
 
     def test__no_bases_single_member(self):
