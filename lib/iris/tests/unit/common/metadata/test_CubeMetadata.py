# Copyright Iris contributors
#
# This file is part of Iris and is released under the BSD license.
# See LICENSE in the root of the repository for full licensing details.
"""Unit tests for the :class:`iris.common.metadata.CubeMetadata`."""

<<<<<<< HEAD
=======
# Import iris.tests first so that some things can be initialised before
# importing anything else.
from typing import Any, ClassVar

import iris.tests as tests  # isort:skip

>>>>>>> 61e04b99
from copy import deepcopy

import pytest

from iris.common.lenient import _LENIENT, _qualname
from iris.common.metadata import BaseMetadata, CubeMetadata
from iris.cube import CubeAttrsDict


def _make_metadata(
    standard_name=None,
    long_name=None,
    var_name=None,
    attributes=None,
    force_mapping=True,
):
    if force_mapping:
        if attributes is None:
            attributes = {}
        else:
            attributes = dict(STASH=attributes)

    return CubeMetadata(
        standard_name=standard_name,
        long_name=long_name,
        var_name=var_name,
        units=None,
        attributes=attributes,
        cell_methods=None,
    )


class Test:
    @pytest.fixture(autouse=True)
    def _setup(self, mocker):
        self.standard_name = mocker.sentinel.standard_name
        self.long_name = mocker.sentinel.long_name
        self.var_name = mocker.sentinel.var_name
        self.units = mocker.sentinel.units
        self.attributes = mocker.sentinel.attributes
        self.cell_methods = mocker.sentinel.cell_methods
        self.cls = CubeMetadata

    def test_repr(self):
        metadata = self.cls(
            standard_name=self.standard_name,
            long_name=self.long_name,
            var_name=self.var_name,
            units=self.units,
            attributes=self.attributes,
            cell_methods=self.cell_methods,
        )
        fmt = (
            "CubeMetadata(standard_name={!r}, long_name={!r}, var_name={!r}, "
            "units={!r}, attributes={!r}, cell_methods={!r})"
        )
        expected = fmt.format(
            self.standard_name,
            self.long_name,
            self.var_name,
            self.units,
            self.attributes,
            self.cell_methods,
        )
        assert repr(metadata) == expected

    def test__fields(self):
        expected = (
            "standard_name",
            "long_name",
            "var_name",
            "units",
            "attributes",
            "cell_methods",
        )
        assert self.cls._fields == expected

    def test_bases(self):
        assert issubclass(self.cls, BaseMetadata)


@pytest.fixture(params=CubeMetadata._fields)  # type: ignore[attr-defined]
def fieldname(request):
    """Parametrize testing over all CubeMetadata field names."""
    return request.param


@pytest.fixture(params=["strict", "lenient"])
def leniency(request):
    """Parametrize testing over strict or lenient operation."""
    return request.param


@pytest.fixture(params=["primaryAA", "primaryAX", "primaryAB"])
def primary_values(request):
    """Parametrize over the possible non-trivial pairs of operation values.

    The parameters all provide two attribute values which are the left- and right-hand
    arguments to the tested operation.  The attribute values are single characters from
    the end of the parameter name -- except that "X" denotes a "missing" attribute.

    The possible cases are:

    * one side has a value and the other is missing
    * left and right have the same non-missing value
    * left and right have different non-missing values
    """
    return request.param


@pytest.fixture(params=[False, True], ids=["primaryLocal", "primaryGlobal"])
def primary_is_global_not_local(request):
    """Parametrize split-attribute testing over "global" or "local" attribute types."""
    return request.param


@pytest.fixture(params=[False, True], ids=["leftrightL2R", "leftrightR2L"])
def order_reversed(request):
    """Parametrize split-attribute testing over "left OP right" or "right OP left"."""
    return request.param


# Define the expected results for split-attribute testing.
# This dictionary records the expected results for the various possible arrangements of
# values of a single attribute in the "left" and "right" inputs of a CubeMetadata
# operation.
# The possible operations are "equal", "combine" or "difference", and may all be
# performed "strict" or "lenient".
# N.B. the *same* results should also apply when left+right are swapped, with a suitable
# adjustment to the result value.  Likewise, results should be the same for either
# global- or local-style attributes.
_ALL_RESULTS: dict[str, dict[str, dict[str, Any]]] = {
    "equal": {
        "primaryAA": {"lenient": True, "strict": True},
        "primaryAX": {"lenient": True, "strict": False},
        "primaryAB": {"lenient": False, "strict": False},
    },
    "combine": {
        "primaryAA": {"lenient": "A", "strict": "A"},
        "primaryAX": {"lenient": "A", "strict": None},
        "primaryAB": {"lenient": None, "strict": None},
    },
    "difference": {
        "primaryAA": {"lenient": None, "strict": None},
        "primaryAX": {"lenient": None, "strict": ("A", None)},
        "primaryAB": {"lenient": ("A", "B"), "strict": ("A", "B")},
    },
}
# A fixed attribute name used for all the split-attribute testing.
_TEST_ATTRNAME = "_test_attr_"


def extract_attribute_value(split_dict, extract_global):
    """Extract a test-attribute value from a split-attribute dictionary.

    Parameters
    ----------
    split_dict : CubeAttrsDict
        a split dictionary from an operation result
    extract_global : bool
        whether to extract values of the global, or local, `_TEST_ATTRNAME` attribute

    Returns
    -------
        str | None
    """
    if extract_global:
        result = split_dict.globals.get(_TEST_ATTRNAME, None)
    else:
        result = split_dict.locals.get(_TEST_ATTRNAME, None)
    return result


def extract_result_value(input, extract_global):
    """Extract the values(s) of the main test attribute from an operation result.

    Parameters
    ----------
    input : bool | CubeMetadata
        an operation result : the structure varies for the three different operations.
    extract_global : bool
        whether to return values of a global, or local, `_TEST_ATTRNAME` attribute.

    Returns
    -------
    None | bool | str | tuple[None | str]
        result value(s)
    """
    if not isinstance(input, CubeMetadata):
        # Result is either boolean (for "equals") or a None (for "difference").
        result = input
    else:
        # Result is a CubeMetadata.  Get the value(s) of the required attribute.
        result = input.attributes

        if isinstance(result, CubeAttrsDict):
            result = extract_attribute_value(result, extract_global)
        else:
            # For "difference", input.attributes is a *pair* of dictionaries.
            assert isinstance(result, tuple)
            result = tuple(
                [extract_attribute_value(dic, extract_global) for dic in result]
            )
            if result == (None, None):
                # This value occurs when the desired attribute is *missing* from a
                # difference result, but other (secondary) attributes were *different*.
                # We want only differences of the *target* attribute, so convert these
                # to a plain 'no difference', for expected-result testing purposes.
                result = None

    return result


def make_attrsdict(value):
    """Return a dictionary containing a test attribute with the given value.

    If the value is "X", the attribute is absent (result is empty dict).
    """
    if value == "X":
        # Translate an "X" input as "missing".
        result = {}
    else:
        result = {_TEST_ATTRNAME: value}
    return result


def check_splitattrs_testcase(
    operation_name: str,
    check_is_lenient: bool,
    primary_inputs: str = "AA",  # two character values
    secondary_inputs: str = "XX",  # two character values
    check_global_not_local: bool = True,
    check_reversed: bool = False,
):
    """Test a metadata operation with split-attributes against known expected results.

    Parameters
    ----------
    operation_name : str
        One of "equal", "combine" or "difference.
    check_is_lenient : bool
        Whether the tested operation is performed 'lenient' or 'strict'.
    primary_inputs : str
        A pair of characters defining left + right attribute values for the operands of
        the operation.
    secondary_inputs : str
        A further pair of values for an attribute of the same name but "other" type
        ( i.e. global/local when the main test is local/global ).
    check_global_not_local : bool
        If `True` then the primary operands, and the tested result values, are *global*
        attributes, and the secondary ones are local.
        Otherwise, the other way around.
    check_reversed : bool
        If True, the left and right operands are exchanged, and the expected value
        modified according.

    Notes
    -----
    The expected result of an operation is mostly defined by :  the operation applied;
    the main "primary" inputs; and the lenient/strict mode.

    In the case of the "equals" operation, however, the expected result is simply
    set to `False` if the secondary inputs do not match.

    Calling with different values for the keywords aims to show that the main operation
    has the expected value, from _ALL_RESULTS, the ***same in essentially all cases***
    ( though modified in specific ways for some factors ).

    This regularity also demonstrates the required independence over the other
    test-factors, i.e. global/local attribute type, and right-left order.
    """
    # Just for comfort, check that inputs are all one of a few single characters.
    assert all((item in list("ABCDX")) for item in (primary_inputs + secondary_inputs))
    # Interpret "primary" and "secondary" inputs as "global" and "local" attributes.
    if check_global_not_local:
        global_values, local_values = primary_inputs, secondary_inputs
    else:
        local_values, global_values = primary_inputs, secondary_inputs

    # Form 2 inputs to the operation :  Make left+right split-attribute input
    # dictionaries, with both the primary and secondary attribute value settings.
    input_dicts = [
        CubeAttrsDict(
            globals=make_attrsdict(global_value),
            locals=make_attrsdict(local_value),
        )
        for global_value, local_value in zip(global_values, local_values)
    ]
    # Make left+right CubeMetadata with those attributes, other fields all blank.
    input_l, input_r = [
        CubeMetadata(
            **{
                field: attrs if field == "attributes" else None
                for field in CubeMetadata._fields  # type: ignore[attr-defined]
            }
        )
        for attrs in input_dicts
    ]

    if check_reversed:
        # Swap the inputs to perform a 'reversed' calculation.
        input_l, input_r = input_r, input_l

    # Run the actual operation
    result = getattr(input_l, operation_name)(input_r, lenient=check_is_lenient)

    if operation_name == "difference" and check_reversed:
        # Adjust the result of a "reversed" operation to the 'normal' way round.
        # ( N.B. only "difference" results are affected by reversal. )
        if isinstance(result, CubeMetadata):
            result = result._replace(attributes=result.attributes[::-1])  # type: ignore[attr-defined]

    # Extract, from the operation result, the value to be tested against "expected".
    result = extract_result_value(result, check_global_not_local)

    # Get the *expected* result for this operation.
    which = "lenient" if check_is_lenient else "strict"
    primary_key = "primary" + primary_inputs
    expected = _ALL_RESULTS[operation_name][primary_key][which]
    if operation_name == "equal" and expected:
        # Account for the equality cases made `False` by mismatched secondary values.
        left, right = list(
            secondary_inputs
        )  # see https://github.com/python/mypy/issues/13823
        secondaries_same = left == right or (check_is_lenient and "X" in (left, right))
        if not secondaries_same:
            expected = False

    # Check that actual extracted operation result matches the "expected" one.
    assert result == expected


class MixinSplitattrsMatrixTests:
    """Define split-attributes tests to perform on all the metadata operations.

    This is inherited by the testclass for each operation :
    i.e. Test___eq__, Test_combine and Test_difference
    """

    # Define the operation name : set in each inheritor
    operation_name: ClassVar[str]

    def test_splitattrs_cases(
        self,
        leniency,
        primary_values,
        primary_is_global_not_local,
        order_reversed,
    ):
        """Check the basic operation against the expected result from _ALL_RESULTS.

        Parametrisation checks this for all combinations of various factors :

        * possible arrangements of the primary values
        * strict and lenient
        * global- and local-type attributes
        * left-to-right or right-to-left operation order.
        """
        primary_inputs = primary_values[-2:]
        check_is_lenient = {"strict": False, "lenient": True}[leniency]
        check_splitattrs_testcase(
            operation_name=self.operation_name,
            check_is_lenient=check_is_lenient,
            primary_inputs=primary_inputs,
            secondary_inputs="XX",
            check_global_not_local=primary_is_global_not_local,
            check_reversed=order_reversed,
        )

    @pytest.mark.parametrize(
        "secondary_values",
        [
            "secondaryXX",
            "secondaryCX",
            "secondaryXC",
            "secondaryCC",
            "secondaryCD",
        ],
        # NOTE: test CX as well as XC, since primary choices has "AX" but not "XA".
    )
    def test_splitattrs_global_local_independence(
        self,
        leniency,
        primary_values,
        secondary_values,
    ):
        """Check that results are (mostly) independent of the "other" type attributes.

        The operation on attributes of the 'primary' type (global/local) should be
        basically unaffected by those of the 'secondary' type (--> local/global).

        This is not really true for equality, so we adjust those results to compensate.
        See :func:`check_splitattrs_testcase` for explanations.

        Notes
        -----
        We provide this *separate* test for global/local attribute independence,
        parametrized over selected relevant arrangements of the 'secondary' values.
        We *don't* test with reversed order or "local" primary inputs, because matrix
        testing over *all* relevant factors produces too many possible combinations.
        """
        primary_inputs = primary_values[-2:]
        secondary_inputs = secondary_values[-2:]
        check_is_lenient = {"strict": False, "lenient": True}[leniency]
        check_splitattrs_testcase(
            operation_name=self.operation_name,
            check_is_lenient=check_is_lenient,
            primary_inputs=primary_inputs,
            secondary_inputs=secondary_inputs,
            check_global_not_local=True,
            check_reversed=False,
        )


class Test___eq__(MixinSplitattrsMatrixTests):
    operation_name = "equal"

    @pytest.fixture(autouse=True)
    def _setup(self, mocker):
        self.lvalues = dict(
            standard_name=mocker.sentinel.standard_name,
            long_name=mocker.sentinel.long_name,
            var_name=mocker.sentinel.var_name,
            units=mocker.sentinel.units,
            # Must be a mapping.
            attributes=dict(),
            cell_methods=mocker.sentinel.cell_methods,
        )
        # Setup another values tuple with all-distinct content objects.
        self.rvalues = deepcopy(self.lvalues)
        self.dummy = mocker.sentinel.dummy
        self.cls = CubeMetadata

    def test_wraps_docstring(self):
        assert self.cls.__eq__.__doc__ == BaseMetadata.__eq__.__doc__

    def test_lenient_service(self):
        qualname___eq__ = _qualname(self.cls.__eq__)
        assert qualname___eq__ in _LENIENT
        assert _LENIENT[qualname___eq__]
        assert _LENIENT[self.cls.__eq__]

    def test_call(self, mocker):
        other = mocker.sentinel.other
        return_value = mocker.sentinel.return_value
        metadata = self.cls(*(None,) * len(self.cls._fields))
        patcher = mocker.patch.object(BaseMetadata, "__eq__", return_value=return_value)
        result = metadata.__eq__(other)

        assert result == return_value
        assert patcher.call_args_list == [mocker.call(other)]

    def test_op_same(self, leniency, mocker):
        # Check op all-same content, but all-new data.
        # NOTE: test for both strict/lenient, should both work the same.
        is_lenient = leniency == "lenient"
        lmetadata = self.cls(**self.lvalues)
        rmetadata = self.cls(**self.rvalues)

        mocker.patch("iris.common.metadata._LENIENT", return_value=is_lenient)
        # Check equality both l==r and r==l.
        assert lmetadata.__eq__(rmetadata)
        assert rmetadata.__eq__(lmetadata)

    def test_op_different__none(self, fieldname, leniency, mocker):
        # One side has field=value, and the other field=None, both strict + lenient.
        if fieldname == "attributes":
            # Must be a dict, cannot be None.
            pytest.skip()
        else:
            is_lenient = leniency == "lenient"
            lmetadata = self.cls(**self.lvalues)
            self.rvalues.update({fieldname: None})
            rmetadata = self.cls(**self.rvalues)
            if fieldname in ("cell_methods", "standard_name", "units"):
                # These ones are compared strictly
                expect_success = False
            elif fieldname in ("var_name", "long_name"):
                # For other 'normal' fields : lenient succeeds, strict does not.
                expect_success = is_lenient
            else:
                # Ensure we are handling all the different field cases
                raise ValueError(f"{self.__name__} unhandled fieldname : {fieldname}")

            mocker.patch("iris.common.metadata._LENIENT", return_value=is_lenient)
            # Check equality both l==r and r==l.
            assert lmetadata.__eq__(rmetadata) == expect_success
            assert rmetadata.__eq__(lmetadata) == expect_success

    def test_op_different__value(self, fieldname, leniency, mocker):
        # Compare when a given field value is changed, both strict + lenient.
        if fieldname == "attributes":
            # Dicts have more possibilities: handled separately.
            pytest.skip()
        else:
            is_lenient = leniency == "lenient"
            lmetadata = self.cls(**self.lvalues)
            self.rvalues.update({fieldname: self.dummy})
            rmetadata = self.cls(**self.rvalues)
            if fieldname in (
                "cell_methods",
                "standard_name",
                "units",
                "long_name",
            ):
                # These ones are compared strictly
                expect_success = False
            elif fieldname == "var_name":
                # For other 'normal' fields : lenient succeeds, strict does not.
                expect_success = is_lenient
            else:
                # Ensure we are handling all the different field cases
                raise ValueError(f"{self.__name__} unhandled fieldname : {fieldname}")

            mocker.patch("iris.common.metadata._LENIENT", return_value=is_lenient)
            # Check equality both l==r and r==l.
            assert lmetadata.__eq__(rmetadata) == expect_success
            assert rmetadata.__eq__(lmetadata) == expect_success

    def test_op_different__attribute_extra(self, leniency, mocker):
        # Check when one set of attributes has an extra entry.
        is_lenient = leniency == "lenient"
        lmetadata = self.cls(**self.lvalues)
        self.rvalues["attributes"]["_extra_"] = 1
        rmetadata = self.cls(**self.rvalues)
        # This counts as equal *only* in the lenient case.
        expect_success = is_lenient
        mocker.patch("iris.common.metadata._LENIENT", return_value=is_lenient)
        # Check equality both l==r and r==l.
        assert lmetadata.__eq__(rmetadata) == expect_success
        assert rmetadata.__eq__(lmetadata) == expect_success

    def test_op_different__attribute_value(self, leniency, mocker):
        # lhs and rhs have different values for an attribute, both strict + lenient.
        is_lenient = leniency == "lenient"
        self.lvalues["attributes"]["_extra_"] = mocker.sentinel.value1
        self.rvalues["attributes"]["_extra_"] = mocker.sentinel.value2
        lmetadata = self.cls(**self.lvalues)
        rmetadata = self.cls(**self.rvalues)
        mocker.patch("iris.common.metadata._LENIENT", return_value=is_lenient)
        # This should ALWAYS fail.
        assert not lmetadata.__eq__(rmetadata)
        assert not rmetadata.__eq__(lmetadata)


class Test___lt__:
    @pytest.fixture(autouse=True)
    def _setup(self):
        self.cls = CubeMetadata
        self.one = self.cls(1, 1, 1, 1, 1, 1)
        self.two = self.cls(1, 1, 1, 2, 1, 1)
        self.none = self.cls(1, 1, 1, None, 1, 1)
        self.attributes_cm = self.cls(1, 1, 1, 1, 10, 10)

    def test__ascending_lt(self):
        result = self.one < self.two
        assert result

    def test__descending_lt(self):
        result = self.two < self.one
        assert not result

    def test__none_rhs_operand(self):
        result = self.one < self.none
        assert not result

    def test__none_lhs_operand(self):
        result = self.none < self.one
        assert result

    def test__ignore_attributes_cell_methods(self):
        result = self.one < self.attributes_cm
        assert not result
        result = self.attributes_cm < self.one
        assert not result


class Test_combine(MixinSplitattrsMatrixTests):
    operation_name = "combine"

    @pytest.fixture(autouse=True)
    def _setup(self, mocker):
        self.lvalues = dict(
            standard_name=mocker.sentinel.standard_name,
            long_name=mocker.sentinel.long_name,
            var_name=mocker.sentinel.var_name,
            units=mocker.sentinel.units,
            attributes=mocker.sentinel.attributes,
            cell_methods=mocker.sentinel.cell_methods,
        )
        # Get a second copy with all-new objects.
        self.rvalues = deepcopy(self.lvalues)
        self.dummy = mocker.sentinel.dummy
        self.cls = CubeMetadata
        self.none = self.cls(*(None,) * len(self.cls._fields))

    def test_wraps_docstring(self):
        assert self.cls.combine.__doc__ == BaseMetadata.combine.__doc__

    def test_lenient_service(self):
        qualname_combine = _qualname(self.cls.combine)
        assert qualname_combine in _LENIENT
        assert _LENIENT[qualname_combine]
        assert _LENIENT[self.cls.combine]

    def test_lenient_default(self, mocker):
        other = mocker.sentinel.other
        return_value = mocker.sentinel.return_value
        patcher = mocker.patch.object(
            BaseMetadata, "combine", return_value=return_value
        )
        result = self.none.combine(other)

        assert result == return_value
        assert patcher.call_args_list == [mocker.call(other, lenient=None)]

    def test_lenient(self, mocker):
        other = mocker.sentinel.other
        lenient = mocker.sentinel.lenient
        return_value = mocker.sentinel.return_value
        patcher = mocker.patch.object(
            BaseMetadata, "combine", return_value=return_value
        )
        result = self.none.combine(other, lenient=lenient)

        assert result == return_value
        assert patcher.call_args_list == [mocker.call(other, lenient=lenient)]

    def test_op_same(self, leniency, mocker):
        # Result is same as either input, both strict + lenient.
        is_lenient = leniency == "lenient"
        lmetadata = self.cls(**self.lvalues)
        rmetadata = self.cls(**self.rvalues)
        expected = self.lvalues

        mocker.patch("iris.common.metadata._LENIENT", return_value=is_lenient)
        # Check both l+r and r+l
        assert lmetadata.combine(rmetadata)._asdict() == expected
        assert rmetadata.combine(lmetadata)._asdict() == expected

    def test_op_different__none(self, fieldname, leniency, mocker):
        # One side has field=value, and the other field=None, both strict + lenient.
        if fieldname == "attributes":
            # Can't be None : Tested separately
            pytest.skip()

        is_lenient = leniency == "lenient"

        lmetadata = self.cls(**self.lvalues)
        # Cancel one setting in the rhs argument.
        self.rvalues[fieldname] = None
        rmetadata = self.cls(**self.rvalues)

        if fieldname in ("cell_methods", "units"):
            # NB cell-methods and units *always* strict behaviour.
            # strict form : take only those which both have set
            strict_result = True
        elif fieldname in ("standard_name", "long_name", "var_name"):
            strict_result = not is_lenient
        else:
            # Ensure we are handling all the different field cases
            raise ValueError(f"{self.__name__} unhandled fieldname : {fieldname}")

        if strict_result:
            # include only those which both have
            expected = self.rvalues
        else:
            # also include those which only 1 has
            expected = self.lvalues

        mocker.patch("iris.common.metadata._LENIENT", return_value=is_lenient)
        # Check both l+r and r+l
        assert lmetadata.combine(rmetadata)._asdict() == expected
        assert rmetadata.combine(lmetadata)._asdict() == expected

    def test_op_different__value(self, fieldname, leniency, mocker):
        # One field has different value for lhs/rhs, both strict + lenient.
        if fieldname == "attributes":
            # Attribute behaviours are tested separately
            pytest.skip()

        is_lenient = leniency == "lenient"

        self.lvalues[fieldname] = mocker.sentinel.value1
        self.rvalues[fieldname] = mocker.sentinel.value2
        lmetadata = self.cls(**self.lvalues)
        rmetadata = self.cls(**self.rvalues)

        # In all cases, this field should be None in the result : leniency has no effect
        expected = self.lvalues.copy()
        expected[fieldname] = None

        mocker.patch("iris.common.metadata._LENIENT", return_value=is_lenient)
        # Check both l+r and r+l
        assert lmetadata.combine(rmetadata)._asdict() == expected
        assert rmetadata.combine(lmetadata)._asdict() == expected

    def test_op_different__attribute_extra(self, leniency, mocker):
        # One field has an extra attribute, both strict + lenient.
        is_lenient = leniency == "lenient"

        self.lvalues["attributes"] = {"_a_common_": mocker.sentinel.dummy}
        self.rvalues["attributes"] = self.lvalues["attributes"].copy()
        self.rvalues["attributes"]["_extra_"] = mocker.sentinel.testvalue
        lmetadata = self.cls(**self.lvalues)
        rmetadata = self.cls(**self.rvalues)

        if is_lenient:
            # the extra attribute should appear in the result ..
            expected = self.rvalues
        else:
            # .. it should not
            expected = self.lvalues

        mocker.patch("iris.common.metadata._LENIENT", return_value=is_lenient)
        # Check both l+r and r+l
        assert lmetadata.combine(rmetadata)._asdict() == expected
        assert rmetadata.combine(lmetadata)._asdict() == expected

    def test_op_different__attribute_value(self, leniency, mocker):
        # lhs and rhs have different values for an attribute, both strict + lenient.
        is_lenient = leniency == "lenient"

        self.lvalues["attributes"] = {
            "_a_common_": self.dummy,
            "_b_common_": mocker.sentinel.value1,
        }
        self.lvalues["attributes"] = {
            "_a_common_": self.dummy,
            "_b_common_": mocker.sentinel.value2,
        }
        lmetadata = self.cls(**self.lvalues)
        rmetadata = self.cls(**self.rvalues)

        # Result has entirely EMPTY attributes (whether strict or lenient).
        # TODO: is this maybe a mistake of the existing implementation ?
        expected = self.lvalues.copy()
        expected["attributes"] = None

        mocker.patch("iris.common.metadata._LENIENT", return_value=is_lenient)
        # Check both l+r and r+l
        assert lmetadata.combine(rmetadata)._asdict() == expected
        assert rmetadata.combine(lmetadata)._asdict() == expected


class Test_difference(MixinSplitattrsMatrixTests):
    operation_name = "difference"

    @pytest.fixture(autouse=True)
    def _setup(self, mocker):
        self.lvalues = dict(
            standard_name=mocker.sentinel.standard_name,
            long_name=mocker.sentinel.long_name,
            var_name=mocker.sentinel.var_name,
            units=mocker.sentinel.units,
            attributes=dict(),  # MUST be a dict
            cell_methods=mocker.sentinel.cell_methods,
        )
        # Make a copy with all-different objects in it.
        self.rvalues = deepcopy(self.lvalues)
        self.dummy = mocker.sentinel.dummy
        self.cls = CubeMetadata
        self.none = self.cls(*(None,) * len(self.cls._fields))

    def test_wraps_docstring(self):
        assert self.cls.difference.__doc__ == BaseMetadata.difference.__doc__

    def test_lenient_service(self):
        qualname_difference = _qualname(self.cls.difference)
        assert qualname_difference in _LENIENT
        assert _LENIENT[qualname_difference]
        assert _LENIENT[self.cls.difference]

    def test_lenient_default(self, mocker):
        other = mocker.sentinel.other
        return_value = mocker.sentinel.return_value
        patcher = mocker.patch.object(
            BaseMetadata, "difference", return_value=return_value
        )
        result = self.none.difference(other)

        assert result == return_value
        assert patcher.call_args_list == [mocker.call(other, lenient=None)]

    def test_lenient(self, mocker):
        other = mocker.sentinel.other
        lenient = mocker.sentinel.lenient
        return_value = mocker.sentinel.return_value
        patcher = mocker.patch.object(
            BaseMetadata, "difference", return_value=return_value
        )
        result = self.none.difference(other, lenient=lenient)

        assert result == return_value
        assert patcher.call_args_list == [mocker.call(other, lenient=lenient)]

    def test_op_same(self, leniency, mocker):
        is_lenient = leniency == "lenient"
        lmetadata = self.cls(**self.lvalues)
        rmetadata = self.cls(**self.rvalues)

        mocker.patch("iris.common.metadata._LENIENT", return_value=is_lenient)
        assert lmetadata.difference(rmetadata) is None
        assert rmetadata.difference(lmetadata) is None

    def test_op_different__none(self, fieldname, leniency, mocker):
        # One side has field=value, and the other field=None, both strict + lenient.
        if fieldname in ("attributes",):
            # These cannot properly be set to 'None'.  Tested elsewhere.
            pytest.skip()

        is_lenient = leniency == "lenient"

        lmetadata = self.cls(**self.lvalues)
        self.rvalues[fieldname] = None
        rmetadata = self.cls(**self.rvalues)

        if fieldname in ("units", "cell_methods"):
            # These ones are always "strict"
            strict_result = True
        elif fieldname in ("standard_name", "long_name", "var_name"):
            strict_result = not is_lenient
        else:
            # Ensure we are handling all the different field cases
            raise ValueError(f"{self.__name__} unhandled fieldname : {fieldname}")

        if strict_result:
            diffentry = tuple([getattr(mm, fieldname) for mm in (lmetadata, rmetadata)])
            # NOTE: in these cases, the difference metadata will fail an == operation,
            # because of the 'None' entries.
            # But we can use metadata._asdict() and test that.
            lexpected = self.none._asdict()
            lexpected[fieldname] = diffentry
            rexpected = lexpected.copy()
            rexpected[fieldname] = diffentry[::-1]

        mocker.patch("iris.common.metadata._LENIENT", return_value=is_lenient)
        if strict_result:
            assert lmetadata.difference(rmetadata)._asdict() == lexpected
            assert rmetadata.difference(lmetadata)._asdict() == rexpected
        else:
            # Expect NO differences
            assert lmetadata.difference(rmetadata) is None
            assert rmetadata.difference(lmetadata) is None

    def test_op_different__value(self, fieldname, leniency, mocker):
        # One field has different value for lhs/rhs, both strict + lenient.
        if fieldname == "attributes":
            # Attribute behaviours are tested separately
            pytest.skip()

        self.lvalues[fieldname] = mocker.sentinel.value1
        self.rvalues[fieldname] = mocker.sentinel.value2
        lmetadata = self.cls(**self.lvalues)
        rmetadata = self.cls(**self.rvalues)

        # In all cases, this field should show a difference : leniency has no effect
        ldiff_values = (mocker.sentinel.value1, mocker.sentinel.value2)
        ldiff_metadata = self.none._asdict()
        ldiff_metadata[fieldname] = ldiff_values
        rdiff_metadata = self.none._asdict()
        rdiff_metadata[fieldname] = ldiff_values[::-1]

        # Check both l+r and r+l
        assert lmetadata.difference(rmetadata)._asdict() == ldiff_metadata
        assert rmetadata.difference(lmetadata)._asdict() == rdiff_metadata

    def test_op_different__attribute_extra(self, leniency, mocker):
        # One field has an extra attribute, both strict + lenient.
        is_lenient = leniency == "lenient"
        self.lvalues["attributes"] = {"_a_common_": self.dummy}
        lmetadata = self.cls(**self.lvalues)
        rvalues = deepcopy(self.lvalues)
        rvalues["attributes"]["_b_extra_"] = mocker.sentinel.extra
        rmetadata = self.cls(**rvalues)

        if not is_lenient:
            # In this case, attributes returns a "difference dictionary"
            diffentry = tuple([{}, {"_b_extra_": mocker.sentinel.extra}])
            lexpected = self.none._asdict()
            lexpected["attributes"] = diffentry
            rexpected = lexpected.copy()
            rexpected["attributes"] = diffentry[::-1]

        mocker.patch("iris.common.metadata._LENIENT", return_value=is_lenient)
        if is_lenient:
            # It recognises no difference
            assert lmetadata.difference(rmetadata) is None
            assert rmetadata.difference(lmetadata) is None
        else:
            # As calculated above
            assert lmetadata.difference(rmetadata)._asdict() == lexpected
            assert rmetadata.difference(lmetadata)._asdict() == rexpected

    def test_op_different__attribute_value(self, leniency, mocker):
        # lhs and rhs have different values for an attribute, both strict + lenient.
        is_lenient = leniency == "lenient"
        self.lvalues["attributes"] = {
            "_a_common_": self.dummy,
            "_b_extra_": mocker.sentinel.value1,
        }
        lmetadata = self.cls(**self.lvalues)
        self.rvalues["attributes"] = {
            "_a_common_": self.dummy,
            "_b_extra_": mocker.sentinel.value2,
        }
        rmetadata = self.cls(**self.rvalues)

        # In this case, attributes returns a "difference dictionary"
        diffentry = tuple(
            [
                {"_b_extra_": mocker.sentinel.value1},
                {"_b_extra_": mocker.sentinel.value2},
            ]
        )
        lexpected = self.none._asdict()
        lexpected["attributes"] = diffentry
        rexpected = lexpected.copy()
        rexpected["attributes"] = diffentry[::-1]

        mocker.patch("iris.common.metadata._LENIENT", return_value=is_lenient)
        # As calculated above -- same for both strict + lenient
        assert lmetadata.difference(rmetadata)._asdict() == lexpected
        assert rmetadata.difference(lmetadata)._asdict() == rexpected


class Test_equal:
    @pytest.fixture(autouse=True)
    def _setup(self):
        self.cls = CubeMetadata
        self.none = self.cls(*(None,) * len(self.cls._fields))

    def test_wraps_docstring(self):
        assert BaseMetadata.equal.__doc__ == self.cls.equal.__doc__

    def test_lenient_service(self):
        qualname_equal = _qualname(self.cls.equal)
        assert qualname_equal in _LENIENT
        assert _LENIENT[qualname_equal]
        assert _LENIENT[self.cls.equal]

    def test_lenient_default(self, mocker):
        other = mocker.sentinel.other
        return_value = mocker.sentinel.return_value
        patcher = mocker.patch.object(BaseMetadata, "equal", return_value=return_value)
        result = self.none.equal(other)

        assert result == return_value
        assert patcher.call_count == 1
        (arg,), kwargs = patcher.call_args
        assert arg == other
        assert kwargs == dict(lenient=None)

    def test_lenient(self, mocker):
        other = mocker.sentinel.other
        lenient = mocker.sentinel.lenient
        return_value = mocker.sentinel.return_value
        patcher = mocker.patch.object(BaseMetadata, "equal", return_value=return_value)
        result = self.none.equal(other, lenient=lenient)

        assert result == return_value
        assert patcher.call_count == 1
        (arg,), kwargs = patcher.call_args
        assert arg == other
        assert kwargs == dict(lenient=lenient)


class Test_name:
    @pytest.fixture(autouse=True)
    def _setup(self):
        self.default = CubeMetadata.DEFAULT_NAME

    def test_standard_name(self):
        token = "standard_name"
        metadata = _make_metadata(standard_name=token)
        result = metadata.name()
        assert result == token
        result = metadata.name(token=True)
        assert result == token

    def test_standard_name__invalid_token(self):
        token = "nope nope"
        metadata = _make_metadata(standard_name=token)
        result = metadata.name()
        assert result == token
        result = metadata.name(token=True)
        assert result == self.default

    def test_long_name(self):
        token = "long_name"
        metadata = _make_metadata(long_name=token)
        result = metadata.name()
        assert result == token
        result = metadata.name(token=True)
        assert result == token

    def test_long_name__invalid_token(self):
        token = "nope nope"
        metadata = _make_metadata(long_name=token)
        result = metadata.name()
        assert result == token
        result = metadata.name(token=True)
        assert result == self.default

    def test_var_name(self):
        token = "var_name"
        metadata = _make_metadata(var_name=token)
        result = metadata.name()
        assert result == token
        result = metadata.name(token=True)
        assert result == token

    def test_var_name__invalid_token(self):
        token = "nope nope"
        metadata = _make_metadata(var_name=token)
        result = metadata.name()
        assert result == token
        result = metadata.name(token=True)
        assert result == self.default

    def test_attributes(self):
        token = "stash"
        metadata = _make_metadata(attributes=token)
        result = metadata.name()
        assert result == token
        result = metadata.name(token=True)
        assert result == token

    def test_attributes__invalid_token(self):
        token = "nope nope"
        metadata = _make_metadata(attributes=token)
        result = metadata.name()
        assert result == token
        result = metadata.name(token=True)
        assert result == self.default

    def test_attributes__non_mapping(self):
        metadata = _make_metadata(force_mapping=False)
        assert metadata.attributes is None
        emsg = "Invalid 'CubeMetadata.attributes' member, must be a mapping."
        with pytest.raises(AttributeError, match=emsg):
            _ = metadata.name()

    def test_default(self):
        metadata = _make_metadata()
        result = metadata.name()
        assert result == self.default
        result = metadata.name(token=True)
        assert result == self.default

    def test_default__invalid_token(self):
        token = "nope nope"
        metadata = _make_metadata()
        result = metadata.name(default=token)
        assert result == token
        emsg = "Cannot retrieve a valid name token"
        with pytest.raises(ValueError, match=emsg):
            _ = metadata.name(default=token, token=True)


class Test__names:
    def test_standard_name(self):
        token = "standard_name"
        metadata = _make_metadata(standard_name=token)
        expected = (token, None, None, None)
        result = metadata._names
        assert result == expected

    def test_long_name(self):
        token = "long_name"
        metadata = _make_metadata(long_name=token)
        expected = (None, token, None, None)
        result = metadata._names
        assert result == expected

    def test_var_name(self):
        token = "var_name"
        metadata = _make_metadata(var_name=token)
        expected = (None, None, token, None)
        result = metadata._names
        assert result == expected

    def test_attributes(self):
        token = "stash"
        metadata = _make_metadata(attributes=token)
        expected = (None, None, None, token)
        result = metadata._names
        assert result == expected

    def test_attributes__non_mapping(self):
        metadata = _make_metadata(force_mapping=False)
        assert metadata.attributes is None
        emsg = "Invalid 'CubeMetadata.attributes' member, must be a mapping."
        with pytest.raises(AttributeError, match=emsg):
            _ = metadata._names

    def test_none(self):
        metadata = _make_metadata()
        expected = (None, None, None, None)
        result = metadata._names
        assert result == expected<|MERGE_RESOLUTION|>--- conflicted
+++ resolved
@@ -4,15 +4,12 @@
 # See LICENSE in the root of the repository for full licensing details.
 """Unit tests for the :class:`iris.common.metadata.CubeMetadata`."""
 
-<<<<<<< HEAD
-=======
 # Import iris.tests first so that some things can be initialised before
 # importing anything else.
 from typing import Any, ClassVar
 
-import iris.tests as tests  # isort:skip
-
->>>>>>> 61e04b99
+from copy import deepcopy
+
 from copy import deepcopy
 
 import pytest
