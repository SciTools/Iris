# Copyright Iris contributors
#
# This file is part of Iris and is released under the BSD license.
# See LICENSE in the root of the repository for full licensing details.
"""Unit tests for the :class:`iris.common.mixin.LimitedAttributeDict`."""

import numpy as np
import pytest

from iris.common.mixin import LimitedAttributeDict


class Test:
    @pytest.fixture(autouse=True)
    def _setup(self):
        self.forbidden_keys = LimitedAttributeDict.CF_ATTRS_FORBIDDEN
        self.emsg = "{!r} is not a permitted attribute"

    def test__invalid_keys(self):
        for key in self.forbidden_keys:
            with pytest.raises(ValueError, match=self.emsg.format(key)):
                _ = LimitedAttributeDict(**{key: None})

    def test___eq__(self, mocker):
        values = dict(
            one=mocker.sentinel.one,
            two=mocker.sentinel.two,
            three=mocker.sentinel.three,
        )
        left = LimitedAttributeDict(**values)
        right = LimitedAttributeDict(**values)
        assert left == right
        assert left == values

    def test___eq___numpy(self):
        values = dict(one=np.arange(1), two=np.arange(2), three=np.arange(3))
        left = LimitedAttributeDict(**values)
        right = LimitedAttributeDict(**values)
<<<<<<< HEAD
        assert left == right
        assert left == values
=======
        self.assertEqual(left, right)
        self.assertEqual(left, values)

>>>>>>> 61e04b99
        values = dict(one=np.arange(1), two=np.arange(1), three=np.arange(1))
        left = LimitedAttributeDict(dict(one=0, two=0, three=0))
        right = LimitedAttributeDict(**values)
        assert left == right
        assert left == values

        # Test inequality:
        values = dict(one=np.arange(1), two=np.arange(2), three=np.arange(3))
        left = LimitedAttributeDict(**values)
        right = LimitedAttributeDict(
            one=np.arange(3), two=np.arange(2), three=np.arange(1)
        )
        self.assertNotEqual(left, right)
        self.assertNotEqual(values, right)

    def test___setitem__(self):
        for key in self.forbidden_keys:
            item = LimitedAttributeDict()
            with pytest.raises(ValueError, match=self.emsg.format(key)):
                item[key] = None

    def test_update(self):
        for key in self.forbidden_keys:
            item = LimitedAttributeDict()
            other = {key: None}
            with pytest.raises(ValueError, match=self.emsg.format(key)):
                item.update(other)<|MERGE_RESOLUTION|>--- conflicted
+++ resolved
@@ -36,14 +36,8 @@
         values = dict(one=np.arange(1), two=np.arange(2), three=np.arange(3))
         left = LimitedAttributeDict(**values)
         right = LimitedAttributeDict(**values)
-<<<<<<< HEAD
         assert left == right
         assert left == values
-=======
-        self.assertEqual(left, right)
-        self.assertEqual(left, values)
-
->>>>>>> 61e04b99
         values = dict(one=np.arange(1), two=np.arange(1), three=np.arange(1))
         left = LimitedAttributeDict(dict(one=0, two=0, three=0))
         right = LimitedAttributeDict(**values)
@@ -56,8 +50,8 @@
         right = LimitedAttributeDict(
             one=np.arange(3), two=np.arange(2), three=np.arange(1)
         )
-        self.assertNotEqual(left, right)
-        self.assertNotEqual(values, right)
+        assert right != left
+        assert right != values
 
     def test___setitem__(self):
         for key in self.forbidden_keys:
