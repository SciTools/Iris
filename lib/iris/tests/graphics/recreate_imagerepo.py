#!/usr/bin/env python
# Copyright Iris contributors
#
# This file is part of Iris and is released under the BSD license.
# See LICENSE in the root of the repository for full licensing details.
<<<<<<< HEAD
# !/usr/bin/env python
"""Updates imagerepo.json based on the baseline images.
=======
"""Updates imagerepo.json based on the baseline images
>>>>>>> 67be8017

"""

import argparse
from pathlib import Path

from imagehash import hex_to_hash

import iris.tests
import iris.tests.graphics as graphics


def update_json(baseline_image_dir: Path, dry_run: bool = False):
    repo = graphics.read_repo_json()
    suggested_repo = graphics.generate_repo_from_baselines(baseline_image_dir)

    if graphics.repos_equal(repo, suggested_repo):
        msg = (
            f"No change in contents of {graphics.IMAGE_REPO_PATH} based on "
            f"{baseline_image_dir}"
        )
        print(msg)
    else:
        for key in sorted(set(repo.keys()) | set(suggested_repo.keys())):
            old_val = repo.get(key)
            new_val = suggested_repo.get(key)
            if old_val is None:
                repo[key] = suggested_repo[key]
                print(key)
                print(f"\t{old_val} -> {new_val}")
            elif new_val is None:
                del repo[key]
                print(key)
                print(f"\t{old_val} -> {new_val}")
            else:
                difference = hex_to_hash(str(old_val)) - hex_to_hash(str(new_val))
                if difference > 0:
                    print(key)
                    print(f"\t{old_val} -> {new_val} ({difference})")
                    repo[key] = suggested_repo[key]
        if not dry_run:
            graphics.write_repo_json(repo)


if __name__ == "__main__":
    default_baseline_image_dir = Path(iris.tests.IrisTest.get_data_path("images"))
    description = (
        "Update imagerepo.json based on contents of the baseline image directory"
    )
    formatter_class = argparse.RawTextHelpFormatter
    parser = argparse.ArgumentParser(
        description=description, formatter_class=formatter_class
    )
    help = "path to iris tests result image directory (default: %(default)s)"
    parser.add_argument("--image-dir", default=default_baseline_image_dir, help=help)
    help = "dry run (don't actually update imagerepo.json)"
    parser.add_argument("--dry-run", action="store_true", help=help)
    args = parser.parse_args()
    update_json(
        args.image_dir,
        args.dry_run,
    )<|MERGE_RESOLUTION|>--- conflicted
+++ resolved
@@ -3,12 +3,8 @@
 #
 # This file is part of Iris and is released under the BSD license.
 # See LICENSE in the root of the repository for full licensing details.
-<<<<<<< HEAD
 # !/usr/bin/env python
 """Updates imagerepo.json based on the baseline images.
-=======
-"""Updates imagerepo.json based on the baseline images
->>>>>>> 67be8017
 
 """
 
