# (C) British Crown Copyright 2014 - 2017, Met Office
#
# This file is part of Iris.
#
# Iris is free software: you can redistribute it and/or modify it under
# the terms of the GNU Lesser General Public License as published by the
# Free Software Foundation, either version 3 of the License, or
# (at your option) any later version.
#
# Iris is distributed in the hope that it will be useful,
# but WITHOUT ANY WARRANTY; without even the implied warranty of
# MERCHANTABILITY or FITNESS FOR A PARTICULAR PURPOSE.  See the
# GNU Lesser General Public License for more details.
#
# You should have received a copy of the GNU Lesser General Public License
# along with Iris.  If not, see <http://www.gnu.org/licenses/>.
"""Integration tests for :class:`iris.cube.Cube`."""

from __future__ import (absolute_import, division, print_function)
from six.moves import (filter, input, map, range, zip)  # noqa

# Import iris.tests first so that some things can be initialised before
# importing anything else.
import iris.tests as tests

import iris
from iris.analysis import MEAN


@tests.skip_biggus
class Test_aggregated_by(tests.IrisTest):
    @tests.skip_data
    def test_agg_by_aux_coord(self):
        problem_test_file = tests.get_data_path(('NetCDF', 'testing',
                                                'small_theta_colpex.nc'))
        cube = iris.load_cube(problem_test_file)

        # Test aggregating by aux coord, notably the `forecast_period` aux
        # coord on `cube`, whose `_points` attribute is a lazy array.
        # This test then ensures that aggregating using `points` instead is
        # successful.

        # First confirm we've got a lazy array.
        # NB. This checks the merge process in `load_cube()` hasn't
        # triggered the load of the coordinate's data.
        forecast_period_coord = cube.coord('forecast_period')
<<<<<<< HEAD
        self.assertTrue(hasattr(forecast_period_coord._points, 'compute'))
=======
        fp_pts = forecast_period_coord._points
        self.assertTrue(iris._lazy_data.is_lazy_data(fp_pts))
>>>>>>> dd60f429

        # Now confirm we can aggregate along this coord.
        res_cube = cube.aggregated_by('forecast_period', MEAN)
        res_cell_methods = res_cube.cell_methods[0]
        self.assertEqual(res_cell_methods.coord_names, ('forecast_period',))
        self.assertEqual(res_cell_methods.method, 'mean')


if __name__ == '__main__':
    tests.main()<|MERGE_RESOLUTION|>--- conflicted
+++ resolved
@@ -44,12 +44,8 @@
         # NB. This checks the merge process in `load_cube()` hasn't
         # triggered the load of the coordinate's data.
         forecast_period_coord = cube.coord('forecast_period')
-<<<<<<< HEAD
+
         self.assertTrue(hasattr(forecast_period_coord._points, 'compute'))
-=======
-        fp_pts = forecast_period_coord._points
-        self.assertTrue(iris._lazy_data.is_lazy_data(fp_pts))
->>>>>>> dd60f429
 
         # Now confirm we can aggregate along this coord.
         res_cube = cube.aggregated_by('forecast_period', MEAN)
