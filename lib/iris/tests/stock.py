--- conflicted
+++ resolved
@@ -179,7 +179,6 @@
     cube.long_name = 'thingness'
     cube.units = '1'
 
-<<<<<<< HEAD
     y_points = np.array([[2.5, 7.5, 12.5, 17.5],
                          [10., 17.5, 27.5, 42.5],
                          [15., 22.5, 32.5, 50.]])
@@ -203,23 +202,6 @@
     wibble_coord = iris.coords.DimCoord(np.array([10., 30.],
                                                  dtype=np.float32),
                                         long_name='wibble', units='1')
-=======
-    y_points = np.array([[  2.5,   7.5,  12.5,  17.5],
-                            [ 10. ,  17.5,  27.5,  42.5],
-                            [ 15. ,  22.5,  32.5,  50. ]])
-    y_bounds = np.array([[[0, 5], [5, 10], [10, 15], [15, 20]],
-                            [[5, 15], [15, 20], [20, 35], [35, 50]],
-                            [[10, 20], [20, 25], [25, 40], [40, 60]]], dtype=np.int32)
-    y_coord = iris.coords.AuxCoord(points=y_points, long_name='bar', units='1', bounds=y_bounds if with_bounds else None)
-    x_points = np.array([[ -7.5,   7.5,  22.5,  37.5],
-                            [-12.5,   4. ,  26.5,  47.5],
-                            [  2.5,  14. ,  36.5,  44. ]])
-    x_bounds = np.array([[[-15, 0], [0, 15], [15, 30], [30, 45]],
-                            [[-25, 0], [0, 8], [8, 45], [45, 50]],
-                            [[-5, 10], [10, 18],  [18, 55], [18, 70]]], dtype=np.int32)
-    x_coord = iris.coords.AuxCoord(points=x_points, long_name='foo', units='1', bounds=x_bounds if with_bounds else None)
-    wibble_coord = iris.coords.DimCoord(np.array([ 10.,  30.], dtype=np.float32), long_name='wibble', units='1')
->>>>>>> 33c2a2cd
 
     cube.add_dim_coord(wibble_coord, [0])
     cube.add_aux_coord(y_coord, [1, 2])
