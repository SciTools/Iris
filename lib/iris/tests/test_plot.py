--- conflicted
+++ resolved
@@ -713,29 +713,6 @@
         self.draw_method = qplt.plot
 
 
-<<<<<<< HEAD
-=======
-_load_cube_once_cache: dict[tuple[str, str], iris.cube.Cube] = {}
-
-
-def load_cube_once(filename, constraint):
-    """Same syntax as load_cube, but will only load a file once.
-
-    Then cache the answer in a dictionary.
-
-    """
-    global _load_cube_once_cache
-    key = (filename, str(constraint))
-    cube = _load_cube_once_cache.get(key, None)
-
-    if cube is None:
-        cube = iris.load_cube(filename, constraint)
-        _load_cube_once_cache[key] = cube
-
-    return cube
-
-
->>>>>>> 61e04b99
 class LambdaStr:
     """Provides a callable function which has a sensible __repr__."""
 
@@ -750,7 +727,6 @@
         return self.repr
 
 
-<<<<<<< HEAD
 @_shared_utils.skip_data
 @_shared_utils.skip_plot
 class TestPlotCoordinatesGiven(_shared_utils.GraphicsTest):
@@ -760,19 +736,11 @@
         filename = _shared_utils.get_data_path(
             ("PP", "COLPEX", "theta_and_orog_subset.pp")
         )
-        self.__class__.cube = iris.load_cube(filename, "air_potential_temperature")
-=======
-@tests.skip_data
-@tests.skip_plot
-class TestPlotCoordinatesGiven(tests.GraphicsTest):
-    def setUp(self):
-        super().setUp()
-        filename = tests.get_data_path(("PP", "COLPEX", "theta_and_orog_subset.pp"))
-        self.cube = load_cube_once(filename, "air_potential_temperature")
-        if self.cube.coord_dims("time") != (0,):
+        cube = iris.load_cube(filename, "air_potential_temperature")
+        if cube.coord_dims("time") != (0,):
             # A quick fix for data which has changed since we support time-varying orography
-            self.cube.transpose((1, 0, 2, 3))
->>>>>>> 61e04b99
+            cube.transpose((1, 0, 2, 3))
+        self.__class__.cube = cube
 
     @pytest.fixture(autouse=True)
     def _setup(self):
