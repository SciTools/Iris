--- conflicted
+++ resolved
@@ -14,6 +14,7 @@
 from io import StringIO
 import os
 import unittest
+import pathlib
 
 import iris
 import iris.cube
@@ -97,7 +98,6 @@
             CHKSUM_ERR.format(self.ext),
         )
 
-<<<<<<< HEAD
     def test_filename_path_object(self):
         # Save using iris.save and pp.save, passing filenames as
         # pathlib.Path
@@ -113,8 +113,6 @@
             CHKSUM_ERR.format(self.ext),
         )
 
-=======
->>>>>>> bdac85d3
     def test_filehandle(self):
         # Save using iris.save and pp.save
         save_by_filehandle(
@@ -142,6 +140,33 @@
                 binary_mode=False,
             )
 
+    def test_filehandle_path_object(self):
+        # Save using iris.save and pp.save
+        save_by_filehandle(
+            pathlib.Path(self.temp_filename1),
+            pathlib.Path(self.temp_filename2),
+            self.cube1,
+            pp.save,
+            binary_mode=True,
+        )
+
+        # Compare files
+        self.assertEqual(
+            self.file_checksum(self.temp_filename2),
+            self.file_checksum(self.temp_filename1),
+            CHKSUM_ERR.format(self.ext),
+        )
+
+        # Check we can't save when file handle is not binary
+        with self.assertRaises(ValueError):
+            save_by_filehandle(
+                pathlib.Path(self.temp_filename1),
+                pathlib.Path(self.temp_filename2),
+                self.cube1,
+                pp.save,
+                binary_mode=False,
+            )
+
 
 class TestSaveDot(TestSaveMethods):
     """Test saving cubes to DOT format"""
