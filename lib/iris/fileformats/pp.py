--- conflicted
+++ resolved
@@ -317,13 +317,8 @@
         return super().__hash__()
 
     def __eq__(self, other):
-<<<<<<< HEAD
         if isinstance(other, str):
             return super(STASH, self).__eq__(STASH.from_msi(other))
-=======
-        if isinstance(other, six.string_types):
-            return super().__eq__(STASH.from_msi(other))
->>>>>>> f0811990
         else:
             return super().__eq__(other)
 
