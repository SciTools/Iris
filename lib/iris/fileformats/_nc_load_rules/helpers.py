--- conflicted
+++ resolved
@@ -327,14 +327,8 @@
     pass
 
 
-<<<<<<< HEAD
 def parse_cell_methods(nc_cell_methods, cf_name):
-    """
-    Parse a CF cell_methods attribute string into a tuple of zero or
-=======
-def parse_cell_methods(nc_cell_methods):
     """Parse a CF cell_methods attribute string into a tuple of zero or
->>>>>>> 2bfaebda
     more CellMethod instances.
 
     Args:
@@ -351,10 +345,7 @@
     results are not affected.
 
     """
-<<<<<<< HEAD
     msg = None
-=======
->>>>>>> 2bfaebda
     cell_methods = []
     if nc_cell_methods is not None:
         for m in _split_cell_methods(nc_cell_methods):
