--- conflicted
+++ resolved
@@ -18,11 +18,7 @@
 
 
 def _extract_relevant_cube_slice(cube, geometry):
-<<<<<<< HEAD
-    """Given a shapely geometry object.
-=======
     """Calculate geometry intersection with spatial region defined by cube.
->>>>>>> d95c9e26
 
     This helper method returns the tuple
     (subcube, x_coord_of_subcube, y_coord_of_subcube,
