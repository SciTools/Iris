# Copyright Iris contributors
#
# This file is part of Iris and is released under the LGPL license.
# See COPYING and COPYING.LESSER in the root of the repository for full
# licensing details.
"""
A package providing :class:`iris.cube.Cube` analysis support.

This module defines a suite of :class:`~iris.analysis.Aggregator` instances,
which are used to specify the statistical measure to calculate over a
:class:`~iris.cube.Cube`, using methods such as
:meth:`~iris.cube.Cube.aggregated_by` and :meth:`~iris.cube.Cube.collapsed`.

The :class:`~iris.analysis.Aggregator` is a convenience class that allows
specific statistical aggregation operators to be defined and instantiated.
These operators can then be used to collapse, or partially collapse, one or
more dimensions of a :class:`~iris.cube.Cube`, as discussed in
:ref:`cube-statistics`.

In particular, :ref:`cube-statistics-collapsing` discusses how to use
:const:`MEAN` to average over one dimension of a :class:`~iris.cube.Cube`,
and also how to perform weighted :ref:`cube-statistics-collapsing-average`.
While :ref:`cube-statistics-aggregated-by` shows how to aggregate similar
groups of data points along a single dimension, to result in fewer points
in that dimension.

The gallery contains several interesting worked examples of how an
:class:`~iris.analysis.Aggregator` may be used, including:

 * :ref:`sphx_glr_generated_gallery_meteorology_plot_COP_1d.py`
 * :ref:`sphx_glr_generated_gallery_general_plot_SOI_filtering.py`
 * :ref:`sphx_glr_generated_gallery_meteorology_plot_hovmoller.py`
 * :ref:`sphx_glr_generated_gallery_meteorology_plot_lagged_ensemble.py`
 * :ref:`sphx_glr_generated_gallery_general_plot_custom_aggregation.py`

"""

from __future__ import annotations

from collections.abc import Iterable
import functools
from functools import wraps
<<<<<<< HEAD
import itertools
from numbers import Number
from typing import Optional, Union
=======
from inspect import getfullargspec
>>>>>>> 6b25c3a2
import warnings

from cf_units import Unit
import dask.array as da
import numpy as np
import numpy.ma as ma
import scipy.interpolate
import scipy.stats.mstats

import iris._lazy_data
from iris.analysis._area_weighted import AreaWeightedRegridder
from iris.analysis._interpolation import (
    EXTRAPOLATION_MODES,
    RectilinearInterpolator,
)
from iris.analysis._regrid import CurvilinearRegridder, RectilinearRegridder
import iris.coords
from iris.coords import _DimensionalMetadata
from iris.exceptions import LazyAggregatorError
import iris.util

__all__ = (
    "Aggregator",
    "AreaWeighted",
    "COUNT",
    "GMEAN",
    "HMEAN",
    "Linear",
    "MAX",
    "MAX_RUN",
    "MEAN",
    "MEDIAN",
    "MIN",
    "Nearest",
    "PEAK",
    "PERCENTILE",
    "PROPORTION",
    "PointInCell",
    "RMS",
    "STD_DEV",
    "SUM",
    "UnstructuredNearest",
    "VARIANCE",
    "WPERCENTILE",
    "WeightedAggregator",
    "clear_phenomenon_identity",
    "create_weighted_aggregator_fn",
)


class _CoordGroup:
    """
    Represents a list of coordinates, one for each given cube. Which can be
    operated on conveniently.

    """

    def __init__(self, coords, cubes):
        self.coords = coords
        self.cubes = cubes

    def __iter__(self):
        return iter(self.coords)

    def __getitem__(self, key):
        return list(self).__getitem__(key)

    def _first_coord_w_cube(self):
        """
        Return the first none None coordinate, and its associated cube
        as (cube, coord).

        """
        return next(
            filter(
                lambda cube_coord: cube_coord[1] is not None,
                zip(self.cubes, self.coords),
            )
        )

    def __repr__(self):
        # No exact repr, so a helpful string is given instead
        return (
            "["
            + ", ".join(
                [
                    coord.name() if coord is not None else "None"
                    for coord in self
                ]
            )
            + "]"
        )

    def name(self):
        _, first_coord = self._first_coord_w_cube()
        return first_coord.name()

    def _oid_tuple(self):
        """Return a tuple of object ids for this _CoordGroup's coordinates"""
        return tuple((id(coord) for coord in self))

    def __hash__(self):
        return hash(self._oid_tuple())

    def __eq__(self, other):
        # equals is overridden to guarantee that two _CoordGroups are only
        # equal if their coordinates are the same objects (by object id)
        # this is useful in the context of comparing _CoordGroups if they are
        # part of a set operation such as that in coord_compare, but
        # not useful in many other circumstances (i.e. deepcopying a
        # _CoordGroups instance would mean that copy != original)
        result = NotImplemented
        if isinstance(other, _CoordGroup):
            result = self._oid_tuple() == other._oid_tuple()
        return result

    def matches(self, predicate, default_val=True):
        """
        Apply a function to a coord group returning a list of bools
        for each coordinate.

        The predicate function should take exactly 2 arguments (cube, coord)
        and return a boolean.

        If None is in the coord group then return True.

        """
        for cube, coord in zip(self.cubes, self.coords):
            if coord is None:
                yield default_val
            else:
                yield predicate(cube, coord)

    def matches_all(self, predicate):
        """
        Return whether all coordinates match the given function after running
        it through :meth:`matches`.

        If None is in the coord group then return True.

        """
        return all(self.matches(predicate))

    def matches_any(self, predicate):
        """
        Return whether any coordinates match the given function after running
        it through :meth:`matches`.

        If None is in the coord group then return True.

        """
        return any(self.matches(predicate))


def _dimensional_metadata_comparison(*cubes, object_get=None):
    """
    Convenience function to help compare coordinates, cell-measures or
    ancillary-variables, on one or more cubes, by their metadata.

    .. Note::

        Up to Iris 2.x, this _used_ to be the public API method
        "iris.analysis.coord_comparison".
        It has since been generalised, and made private.
        However, the cube elements handled are still mostly referred to as 'coords' /
        'coordinates' throughout, for simplicity :  In fact, they will all be either
        `iris.coords.Coord`, `iris.coords.CellMeasure` or
        `iris.coords.AncillaryVariable`, the cube element type being controlled by the
        'object_get' keyword.

    Args:

    * cubes (iterable of `iris.cube.Cube`):
        a set of cubes whose coordinates, cell-measures or ancillary-variables are to
        be compared.

    Kwargs:

    * object_get (callable(cube) or None):
        If not None, this must be a cube method returning a list of all cube elements
        of the required type, i.e. one of `iris.cube.Cube.coords`,
        `iris.cube.Cube.cell_measures`, or `iris.cube.Cube.ancillary_variables`.
        If not specified, defaults to `iris.cube.Cube.coords`

    Returns:

        result (dict mapping string: list of _CoordGroup):
            A dictionary whose keys are match categories and values are groups of
            coordinates, cell-measures or ancillary-variables.

    The values of the returned dictionary are lists of _CoordGroup representing
    grouped coordinates.  Each _CoordGroup contains all the input 'cubes', and a
    matching list of the coord within each cube that matches some specific CoordDefn
    (or maybe None).

    The keys of the returned dictionary are strings naming 'categories' :  Each
    represents a statement,
    "Given these cubes list the coordinates which,
    when grouped by metadata, are/have..."

    Returned Keys:

    * grouped_coords
       A list of coordinate groups of all the coordinates grouped together
       by their coordinate definition
    * ungroupable
       A list of coordinate groups which contain at least one None,
       meaning not all Cubes provide an equivalent coordinate
    * not_equal
       A list of coordinate groups of which not all are equal
       (superset of ungroupable)
    * no_data_dimension
       A list of coordinate groups of which all have no data dimensions on
       their respective cubes
    * scalar
       A list of coordinate groups of which all have shape (1, )
    * non_equal_data_dimension
       A list of coordinate groups of which not all have the same
       data dimension on their respective cubes
    * non_equal_shape
       A list of coordinate groups of which not all have the same shape
    * equal_data_dimension
       A list of coordinate groups of which all have the same data dimension
       on their respective cubes
    * equal
       A list of coordinate groups of which all are equal
    * ungroupable_and_dimensioned
       A list of coordinate groups of which not all cubes had an equivalent
       (in metadata) coordinate which also describe a data dimension
    * dimensioned
       A list of coordinate groups of which all describe a data dimension on
       their respective cubes
    * ignorable
       A list of scalar, ungroupable non_equal coordinate groups
    * resamplable
        A list of equal, different data dimensioned coordinate groups
    * transposable
       A list of non equal, same data dimensioned, non scalar coordinate groups

    Example usage::

        result = _dimensional_metadata_comparison(cube1, cube2)
        print('All equal coordinates: ', result['equal'])

    """
    if object_get is None:
        from iris.cube import Cube

        object_get = Cube.coords

    all_coords = [object_get(cube) for cube in cubes]
    grouped_coords = []

    # set of coordinates id()s of coordinates which have been processed
    processed_coords = set()

    # iterate through all cubes, then by each coordinate in the cube looking
    # for coordinate groups
    for cube, coords in zip(cubes, all_coords):
        for coord in coords:
            # if this coordinate has already been processed, then continue on
            # to the next one
            if id(coord) in processed_coords:
                continue

            # setup a list to hold the coordinates which will be turned into a
            # coordinate group and added to the grouped_coords list
            this_coords_coord_group = []

            for other_cube_i, other_cube in enumerate(cubes):
                # setup a variable to hold the coordinate which will be added
                # to the coordinate group for this cube
                coord_to_add_to_group = None

                # don't bother checking if the current cube is the one we are
                # trying to match coordinates too
                if other_cube is cube:
                    coord_to_add_to_group = coord
                else:
                    # iterate through all coordinates in this cube
                    for other_coord in all_coords[other_cube_i]:
                        # for optimisation, check that the name is equivalent
                        # *before* checking all of the metadata is equivalent
                        eq = (
                            other_coord is coord
                            or other_coord.name() == coord.name()
                            and other_coord.metadata == coord.metadata
                        )
                        if eq:
                            coord_to_add_to_group = other_coord
                            break

                # add the coordinate to the group
                if coord_to_add_to_group is None:
                    this_coords_coord_group.append(None)
                else:
                    this_coords_coord_group.append(coord_to_add_to_group)
                    # add the object id of the coordinate which is being added
                    # to the group to the processed coordinate list
                    processed_coords.add(id(coord_to_add_to_group))

            # add the group to the list of groups
            grouped_coords.append(_CoordGroup(this_coords_coord_group, cubes))

    # define some sets which will be populated in the subsequent loop
    ungroupable = set()
    different_shaped_coords = set()
    different_data_dimension = set()
    no_data_dimension = set()
    scalar_coords = set()
    not_equal = set()

    for coord_group in grouped_coords:
        first_cube, first_coord = coord_group._first_coord_w_cube()

        # Get all coordinate groups which aren't complete (i.e. there is a
        # None in the group)
        def coord_is_None_fn(cube, coord):
            return coord is None

        if coord_group.matches_any(coord_is_None_fn):
            ungroupable.add(coord_group)

        # Get all coordinate groups which don't all equal one another
        # (None -> group not all equal)
        def not_equal_fn(cube, coord):
            return coord != first_coord

        if coord_group.matches_any(not_equal_fn):
            not_equal.add(coord_group)

        # Get all coordinate groups which don't all share the same shape
        # (None -> group has different shapes)
        def diff_shape_fn(cube, coord):
            return coord.shape != first_coord.shape

        if coord_group.matches_any(diff_shape_fn):
            different_shaped_coords.add(coord_group)

        # Get all coordinate groups which don't all share the same data
        # dimension on their respective cubes
        # (None -> group describes a different dimension)
        def diff_data_dim_fn(cube, coord):
            return coord.cube_dims(cube) != first_coord.cube_dims(first_cube)

        if coord_group.matches_any(diff_data_dim_fn):
            different_data_dimension.add(coord_group)

        # get all coordinate groups which don't describe a dimension
        # (None -> doesn't describe a dimension)
        def no_data_dim_fn(cube, coord):
            return coord.cube_dims(cube) == ()

        if coord_group.matches_all(no_data_dim_fn):
            no_data_dimension.add(coord_group)

        # get all coordinate groups which don't describe a dimension
        # (None -> not a scalar coordinate)
        def no_data_dim_fn(cube, coord):
            return coord.shape == (1,)

        if coord_group.matches_all(no_data_dim_fn):
            scalar_coords.add(coord_group)

    result = {}
    result["grouped_coords"] = set(grouped_coords)
    result["not_equal"] = not_equal
    result["ungroupable"] = ungroupable
    result["no_data_dimension"] = no_data_dimension
    result["scalar"] = scalar_coords
    result["non_equal_data_dimension"] = different_data_dimension
    result["non_equal_shape"] = different_shaped_coords

    result["equal_data_dimension"] = (
        result["grouped_coords"] - result["non_equal_data_dimension"]
    )
    result["equal"] = result["grouped_coords"] - result["not_equal"]
    result["dimensioned"] = (
        result["grouped_coords"] - result["no_data_dimension"]
    )
    result["ungroupable_and_dimensioned"] = (
        result["ungroupable"] & result["dimensioned"]
    )
    result["ignorable"] = (
        result["not_equal"] | result["ungroupable"]
    ) & result["no_data_dimension"]
    result["resamplable"] = (
        result["not_equal"] & result["equal_data_dimension"] - result["scalar"]
    )
    result["transposable"] = (
        result["equal"] & result["non_equal_data_dimension"]
    )

    # for convenience, turn all of the sets in the dictionary into lists,
    # sorted by the name of the group
    for key, groups in result.items():
        result[key] = sorted(groups, key=lambda group: group.name())

    return result


class _Aggregator:
    """
    The :class:`_Aggregator` base class provides common aggregation
    functionality.

    """

    def __init__(
        self, cell_method, call_func, units_func=None, lazy_func=None, **kwargs
    ):
        r"""
        Create an aggregator for the given :data:`call_func`.

        Args:

        * cell_method (string):
            Cell method definition formatter.  Used in the fashion
            "cell_method.format(\**kwargs)", to produce a cell-method string
            which can include keyword values.

        * call_func (callable):
            | *Call signature*: (data, axis=None, \**kwargs)

            Data aggregation function.
            Returns an aggregation result, collapsing the 'axis' dimension of
            the 'data' argument.

        Kwargs:

        * units_func (callable):
            | *Call signature*: (units, \**kwargs)

            If provided, called to convert a cube's units.
            Returns an :class:`cf_units.Unit`, or a
            value that can be made into one.
            To ensure backwards-compatibility, also accepts a callable with
            call signature (units).

        * lazy_func (callable or None):
            An alternative to :data:`call_func` implementing a lazy
            aggregation. Note that, it need not support all features of the
            main operation, but should raise an error in unhandled cases.

        Additional kwargs::
            Passed through to :data:`call_func`, :data:`lazy_func`, and
            :data:`units_func`.

        Aggregators are used by cube aggregation methods such as
        :meth:`~iris.cube.Cube.collapsed` and
        :meth:`~iris.cube.Cube.aggregated_by`.  For example::

            result = cube.collapsed('longitude', iris.analysis.MEAN)

        A variety of ready-made aggregators are provided in this module, such
        as :data:`~iris.analysis.MEAN` and :data:`~iris.analysis.MAX`.  Custom
        aggregators can also be created for special purposes, see
        :ref:`sphx_glr_generated_gallery_general_plot_custom_aggregation.py`
        for a worked example.

        """
        #: Cube cell method string.
        self.cell_method = cell_method
        #: Data aggregation function.
        self.call_func = call_func
        #: Unit conversion function.
        self.units_func = units_func
        #: Lazy aggregation function, may be None to indicate that a lazy
        #: operation is not available.
        self.lazy_func = lazy_func

        self._kwargs = kwargs

    def lazy_aggregate(self, data, axis, **kwargs):
        """
        Perform aggregation over the data with a lazy operation, analogous to
        the 'aggregate' result.

        Keyword arguments are passed through to the data aggregation function
        (for example, the "percent" keyword for a percentile aggregator).
        This function is usually used in conjunction with update_metadata(),
        which should be passed the same keyword arguments.

        Args:

        * data (array):
            A lazy array (:class:`dask.array.Array`).

        * axis (int or list of int):
            The dimensions to aggregate over -- note that this is defined
            differently to the 'aggregate' method 'axis' argument, which only
            accepts a single dimension index.

        Kwargs:

        * kwargs:
            All keyword arguments are passed through to the data aggregation
            function.

        Returns:
            A lazy array representing the aggregation operation
            (:class:`dask.array.Array`).

        """
        if self.lazy_func is None:
            msg = "{} aggregator does not support lazy operation."
            raise LazyAggregatorError(msg.format(self.name()))

        # Combine keyword args with `kwargs` taking priority over those
        # provided to __init__.
        kwargs = dict(list(self._kwargs.items()) + list(kwargs.items()))

        return self.lazy_func(data, axis=axis, **kwargs)

    def aggregate(self, data, axis, **kwargs):
        """
        Perform the aggregation function given the data.

        Keyword arguments are passed through to the data aggregation function
        (for example, the "percent" keyword for a percentile aggregator).
        This function is usually used in conjunction with update_metadata(),
        which should be passed the same keyword arguments.

        Args:

        * data (array):
            Data array.

        * axis (int):
            Axis to aggregate over.

        Kwargs:

        * mdtol (float):
            Tolerance of missing data. The value returned will be masked if
            the fraction of data to missing data is less than or equal to
            mdtol.  mdtol=0 means no missing data is tolerated while mdtol=1
            will return the resulting value from the aggregation function.
            Defaults to 1.

        * kwargs:
            All keyword arguments apart from those specified above, are
            passed through to the data aggregation function.

        Returns:
            The aggregated data.

        """
        kwargs = dict(list(self._kwargs.items()) + list(kwargs.items()))
        mdtol = kwargs.pop("mdtol", None)

        result = self.call_func(data, axis=axis, **kwargs)
        if (
            mdtol is not None
            and ma.is_masked(data)
            and result is not ma.masked
        ):
            fraction_not_missing = data.count(axis=axis) / data.shape[axis]
            mask_update = np.array(1 - mdtol > fraction_not_missing)
            if np.array(result).ndim > mask_update.ndim:
                # call_func created trailing dimension.
                mask_update = np.broadcast_to(
                    mask_update.reshape(mask_update.shape + (1,)),
                    np.array(result).shape,
                )
            if ma.isMaskedArray(result):
                result.mask = result.mask | mask_update
            else:
                result = ma.array(result, mask=mask_update)

        return result

    def update_metadata(self, cube, coords, **kwargs):
        """
        Update common cube metadata w.r.t the aggregation function.

        Args:

        * cube (:class:`iris.cube.Cube`):
            Source cube that requires metadata update.
        * coords (:class:`iris.coords.Coord`):
            The one or more coordinates that were aggregated.

        Kwargs:

        * This function is intended to be used in conjunction with aggregate()
          and should be passed the same keywords (for example, the "ddof"
          keyword for a standard deviation aggregator).

        """
        # Update the units if required.
        if self.units_func is not None:
            argspec = getfullargspec(self.units_func)
            if argspec.varkw is None:  # old style
                cube.units = self.units_func(cube.units)
            else:  # new style (preferred)
                cube.units = self.units_func(cube.units, **kwargs)

    def post_process(self, collapsed_cube, data_result, coords, **kwargs):
        """
        Process the result from :func:`iris.analysis.Aggregator.aggregate`.

        Args:

        * collapsed_cube:
            A :class:`iris.cube.Cube`.
        * data_result:
            Result from :func:`iris.analysis.Aggregator.aggregate`
        * coords:
            The one or more coordinates that were aggregated over.

        Kwargs:

        * This function is intended to be used in conjunction with aggregate()
          and should be passed the same keywords (for example, the "ddof"
          keyword from a standard deviation aggregator).

        Returns:
            The collapsed cube with its aggregated data payload.

        """
        collapsed_cube.data = data_result
        return collapsed_cube

    def aggregate_shape(self, **kwargs):
        """
        The shape of the new dimension/s created by the aggregator.

        Kwargs:

        * This function is intended to be used in conjunction with aggregate()
          and should be passed the same keywords.

        Returns:
            A tuple of the aggregate shape.

        """
        return ()

    def name(self):
        """
        Returns the name of the aggregator.

        """
        try:
            name = "_".join(self.cell_method.split())
        except AttributeError:
            name = "unknown"
        return name


class PercentileAggregator(_Aggregator):
    """
    The :class:`PercentileAggregator` class provides percentile aggregation
    functionality.

    This aggregator *may* introduce a new dimension to the data for the
    statistic being calculated, but only if more than one quantile is required.
    For example, calculating the 50th and 90th percentile will result in a new
    data dimension with an extent of 2, for each of the quantiles calculated.

    """

    def __init__(self, units_func=None, **kwargs):
        r"""
        Create a percentile aggregator.

        Kwargs:

        * units_func (callable):
            | *Call signature*: (units, \**kwargs)

            If provided, called to convert a cube's units.
            Returns an :class:`cf_units.Unit`, or a
            value that can be made into one.

        Additional kwargs::
            Passed through to :data:`call_func` and :data:`lazy_func`.

        This aggregator can used by cube aggregation methods such as
        :meth:`~iris.cube.Cube.collapsed` and
        :meth:`~iris.cube.Cube.aggregated_by`.  For example::

            cube.collapsed('longitude', iris.analysis.PERCENTILE, percent=50)

        """
        self._name = "percentile"
        self._args = ["percent"]
        _Aggregator.__init__(
            self,
            None,
            _percentile,
            units_func=units_func,
            lazy_func=_build_dask_mdtol_function(_percentile),
            **kwargs,
        )

    def _base_aggregate(self, data, axis, lazy, **kwargs):
        """
        Method to avoid duplication of checks in aggregate and lazy_aggregate.
        """
        msg = "{} aggregator requires the mandatory keyword argument {!r}."
        for arg in self._args:
            if arg not in kwargs:
                raise ValueError(msg.format(self.name(), arg))

        if kwargs.get("fast_percentile_method", False) and (
            kwargs.get("mdtol", 1) != 0
        ):
            kwargs["error_on_masked"] = True

        if lazy:
            return _Aggregator.lazy_aggregate(self, data, axis, **kwargs)
        else:
            return _Aggregator.aggregate(self, data, axis, **kwargs)

    def aggregate(self, data, axis, **kwargs):
        """
        Perform the percentile aggregation over the given data.

        Keyword arguments are passed through to the data aggregation function
        (for example, the "percent" keyword for a percentile aggregator).
        This function is usually used in conjunction with update_metadata(),
        which should be passed the same keyword arguments.

        Args:

        * data (array):
            Data array.

        * axis (int):
            Axis to aggregate over.

        Kwargs:

        * mdtol (float):
            Tolerance of missing data. The value returned will be masked if
            the fraction of data to missing data is less than or equal to
            mdtol.  mdtol=0 means no missing data is tolerated while mdtol=1
            will return the resulting value from the aggregation function.
            Defaults to 1.

        * kwargs:
            All keyword arguments apart from those specified above, are
            passed through to the data aggregation function.

        Returns:
            The aggregated data.

        """

        return self._base_aggregate(data, axis, lazy=False, **kwargs)

    def lazy_aggregate(self, data, axis, **kwargs):
        """
        Perform aggregation over the data with a lazy operation, analogous to
        the 'aggregate' result.

        Keyword arguments are passed through to the data aggregation function
        (for example, the "percent" keyword for a percentile aggregator).
        This function is usually used in conjunction with update_metadata(),
        which should be passed the same keyword arguments.

        Args:

        * data (array):
            A lazy array (:class:`dask.array.Array`).

        * axis (int or list of int):
            The dimensions to aggregate over -- note that this is defined
            differently to the 'aggregate' method 'axis' argument, which only
            accepts a single dimension index.

        Kwargs:

        * kwargs:
            All keyword arguments are passed through to the data aggregation
            function.

        Returns:
            A lazy array representing the result of the aggregation operation
            (:class:`dask.array.Array`).

        """

        return self._base_aggregate(data, axis, lazy=True, **kwargs)

    def post_process(self, collapsed_cube, data_result, coords, **kwargs):
        """
        Process the result from :func:`iris.analysis.Aggregator.aggregate`.

        Args:

        * collapsed_cube:
            A :class:`iris.cube.Cube`.
        * data_result:
            Result from :func:`iris.analysis.Aggregator.aggregate`
        * coords:
            The one or more coordinates that were aggregated over.

        Kwargs:

        * This function is intended to be used in conjunction with aggregate()
          and should be passed the same keywords (for example, the "percent"
          keywords from a percentile aggregator).

        Returns:
            The collapsed cube with it's aggregated data payload.

        """
        cubes = iris.cube.CubeList()
        # The additive aggregator requires a mandatory keyword.
        msg = "{} aggregator requires the mandatory keyword argument {!r}."
        for arg in self._args:
            if arg not in kwargs:
                raise ValueError(msg.format(self.name(), arg))

        points = kwargs[self._args[0]]
        # Derive the name of the additive coordinate.
        names = [coord.name() for coord in coords]
        coord_name = "{}_over_{}".format(self.name(), "_".join(names))

        if not isinstance(points, Iterable):
            points = [points]

        # Decorate a collapsed cube with a scalar additive coordinate
        # for each of the additive points, to result in a possibly higher
        # order cube.
        for point in points:
            cube = collapsed_cube.copy()
            coord = iris.coords.AuxCoord(
                point, long_name=coord_name, units="percent"
            )
            cube.add_aux_coord(coord)
            cubes.append(cube)

        collapsed_cube = cubes.merge_cube()

        # Ensure to roll the data payload additive dimension, which should
        # be the last dimension for an additive operation with more than
        # one point, to be the first dimension, thus matching the collapsed
        # cube.
        if self.aggregate_shape(**kwargs):
            # Roll the last additive dimension to be the first.
            data_result = np.rollaxis(data_result, -1)

        # Marry the collapsed cube and the data payload together.
        result = _Aggregator.post_process(
            self, collapsed_cube, data_result, coords, **kwargs
        )
        return result

    def aggregate_shape(self, **kwargs):
        """
        The shape of the additive dimension created by the aggregator.

        Kwargs:

        * This function is intended to be used in conjunction with aggregate()
          and should be passed the same keywords.

        Returns:
            A tuple of the additive dimension shape.

        """

        msg = "{} aggregator requires the mandatory keyword argument {!r}."
        for arg in self._args:
            if arg not in kwargs:
                raise ValueError(msg.format(self.name(), arg))

        points = kwargs[self._args[0]]
        shape = ()

        if not isinstance(points, Iterable):
            points = [points]

        points = np.array(points)

        if points.shape > (1,):
            shape = points.shape

        return shape

    def name(self):
        """
        Returns the name of the aggregator.

        """
        return self._name


class WeightedPercentileAggregator(PercentileAggregator):
    """
    The :class:`WeightedPercentileAggregator` class provides percentile
    aggregation functionality.

    This aggregator *may* introduce a new dimension to the data for the
    statistic being calculated, but only if more than one quantile is required.
    For example, calculating the 50th and 90th percentile will result in a new
    data dimension with an extent of 2, for each of the quantiles calculated.

    """

    def __init__(self, units_func=None, lazy_func=None, **kwargs):
        r"""
        Create a weighted percentile aggregator.

        Kwargs:

        * units_func (callable):
            | *Call signature*: (units, \**kwargs)

            If provided, called to convert a cube's units.
            Returns an :class:`cf_units.Unit`, or a
            value that can be made into one.

        * lazy_func (callable or None):
            An alternative to :data:`call_func` implementing a lazy
            aggregation. Note that, it need not support all features of the
            main operation, but should raise an error in unhandled cases.

        Additional kwargs::
            Passed through to :data:`call_func` and :data:`lazy_func`.

        This aggregator can used by cube aggregation methods such as
        :meth:`~iris.cube.Cube.collapsed` and
        :meth:`~iris.cube.Cube.aggregated_by`.  For example::

            cube.collapsed('longitude', iris.analysis.WPERCENTILE, percent=50,
                             weights=iris.analysis.cartography.area_weights(cube))

        """
        _Aggregator.__init__(
            self,
            None,
            _weighted_percentile,
            units_func=units_func,
            lazy_func=lazy_func,
            **kwargs,
        )

        self._name = "weighted_percentile"
        self._args = ["percent", "weights"]

        #: A list of keywords associated with weighted behaviour.
        self._weighting_keywords = ["returned", "weights"]

    def post_process(self, collapsed_cube, data_result, coords, **kwargs):
        """
        Process the result from :func:`iris.analysis.Aggregator.aggregate`.

        Returns a tuple(cube, weights) if a tuple(data, weights) was returned
        from :func:`iris.analysis.Aggregator.aggregate`.

        Args:

        * collapsed_cube:
            A :class:`iris.cube.Cube`.
        * data_result:
            Result from :func:`iris.analysis.Aggregator.aggregate`
        * coords:
            The one or more coordinates that were aggregated over.

        Kwargs:

        * This function is intended to be used in conjunction with aggregate()
          and should be passed the same keywords (for example, the "weights"
          keyword).

        Returns:
            The collapsed cube with it's aggregated data payload. Or a tuple
            pair of (cube, weights) if the keyword "returned" is specified
            and True.

        """
        if kwargs.get("returned", False):
            # Package the data into the cube and return a tuple
            collapsed_cube = PercentileAggregator.post_process(
                self, collapsed_cube, data_result[0], coords, **kwargs
            )

            result = (collapsed_cube, data_result[1])
        else:
            result = PercentileAggregator.post_process(
                self, collapsed_cube, data_result, coords, **kwargs
            )

        return result


class Aggregator(_Aggregator):
    """
    The :class:`Aggregator` class provides common aggregation functionality.

    """

    def update_metadata(self, cube, coords, **kwargs):
        """
        Update cube cell method metadata w.r.t the aggregation function.

        Args:

        * cube (:class:`iris.cube.Cube`):
            Source cube that requires metadata update.
        * coords (:class:`iris.coords.Coord`):
            The one or more coordinates that were aggregated.

        Kwargs:

        * This function is intended to be used in conjunction with aggregate()
          and should be passed the same keywords (for example, the "ddof"
          keyword for a standard deviation aggregator).

        """
        _Aggregator.update_metadata(self, cube, coords, **kwargs)

        kwargs = dict(list(self._kwargs.items()) + list(kwargs.items()))

        if not isinstance(coords, (list, tuple)):
            coords = [coords]

        coord_names = []
        for coord in coords:
            if not isinstance(coord, iris.coords.Coord):
                raise TypeError(
                    "Coordinate instance expected to the " "Aggregator object."
                )
            coord_names.append(coord.name())

        # Add a cell method.
        if self.cell_method is not None:
            method_name = self.cell_method.format(**kwargs)
            cell_method = iris.coords.CellMethod(method_name, coord_names)
            cube.add_cell_method(cell_method)


class WeightedAggregator(Aggregator):
    """
    Convenience class that supports common weighted aggregation functionality.

    """

    def __init__(
        self, cell_method, call_func, units_func=None, lazy_func=None, **kwargs
    ):
        """
        Create a weighted aggregator for the given :data:`call_func`.

        Args:

        * cell_method (string):
            Cell method string that supports string format substitution.

        * call_func (callable):
            Data aggregation function. Call signature `(data, axis, **kwargs)`.

        Kwargs:

        * units_func (callable):
            Units conversion function.

        * lazy_func (callable or None):
            An alternative to :data:`call_func` implementing a lazy
            aggregation. Note that, it need not support all features of the
            main operation, but should raise an error in unhandled cases.

        Additional kwargs:
            Passed through to :data:`call_func` and :data:`lazy_func`.

        """
        Aggregator.__init__(
            self,
            cell_method,
            call_func,
            units_func=units_func,
            lazy_func=lazy_func,
            **kwargs,
        )

        #: A list of keywords that trigger weighted behaviour.
        self._weighting_keywords = ["returned", "weights"]

    def uses_weighting(self, **kwargs):
        """
        Determine whether this aggregator uses weighting.

        Kwargs:

        * kwargs:
            Arguments to filter of weighted keywords.

        Returns:
            Boolean.

        """
        result = False
        for kwarg in kwargs.keys():
            if kwarg in self._weighting_keywords:
                result = True
                break
        return result

    def post_process(self, collapsed_cube, data_result, coords, **kwargs):
        """
        Process the result from :func:`iris.analysis.Aggregator.aggregate`.

        Returns a tuple(cube, weights) if a tuple(data, weights) was returned
        from :func:`iris.analysis.Aggregator.aggregate`.

        Args:

        * collapsed_cube:
            A :class:`iris.cube.Cube`.
        * data_result:
            Result from :func:`iris.analysis.Aggregator.aggregate`
        * coords:
            The one or more coordinates that were aggregated over.

        Kwargs:

        * This function is intended to be used in conjunction with aggregate()
          and should be passed the same keywords (for example, the "weights"
          keywords from a mean aggregator).

        Returns:
            The collapsed cube with it's aggregated data payload. Or a tuple
            pair of (cube, weights) if the keyword "returned" is specified
            and True.

        """
        if kwargs.get("returned", False):
            # Package the data into the cube and return a tuple
            collapsed_cube.data, collapsed_weights = data_result
            result = (collapsed_cube, collapsed_weights)
        else:
            result = Aggregator.post_process(
                self, collapsed_cube, data_result, coords, **kwargs
            )

        return result


class _Weights(np.ndarray):
    """Class for handling weights for weighted aggregation.

    This subclasses :class:`numpy.ndarray`; thus, all methods and properties of
    :class:`numpy.ndarray` (e.g., `shape`, `ndim`, `view()`, etc.) are
    available.

    Details on subclassing :class:`numpy.ndarray` are given here:
    https://numpy.org/doc/stable/user/basics.subclassing.html

    """

    def __new__(cls, weights, cube, units=None):
        """Create class instance.

        Args:

        * weights (Cube, string, _DimensionalMetadata, array-like):
            If given as a :class:`iris.cube.Cube`, use its data and units. If
            given as a :obj:`str` or :class:`iris.coords._DimensionalMetadata`,
            assume this is (the name of) a
            :class:`iris.coords._DimensionalMetadata` object of the cube (i.e.,
            one of :meth:`iris.cube.Cube.coords`,
            :meth:`iris.cube.Cube.cell_measures`, or
            :meth:`iris.cube.Cube.ancillary_variables`). If given as an
            array-like object, use this directly and assume units of `1`.  If
            `units` is given, ignore all units derived above and use the ones
            given by `units`.
        * cube (Cube):
            Input cube for aggregation. If weights is given as :obj:`str` or
            :class:`iris.coords._DimensionalMetadata`, try to extract the
            :class:`iris.coords._DimensionalMetadata` object and corresponding
            dimensional mappings from this cube. Otherwise, this argument is
            ignored.
        * units (string, Unit):
            If ``None``, use units derived from `weights`. Otherwise, overwrite
            the units derived from `weights` and use `units`.

        """
        # `weights` is a cube
        # Note: to avoid circular imports of Cube we use duck typing using the
        # "hasattr" syntax here
        # --> Extract data and units from cube
        if hasattr(weights, "add_aux_coord"):
            obj = np.asarray(weights.data).view(cls)
            obj.units = weights.units

        # `weights`` is a string or _DimensionalMetadata object
        # --> Extract _DimensionalMetadata object from cube, broadcast it to
        # correct shape using the corresponding dimensional mapping, and use
        # its data and units
        elif isinstance(weights, (str, _DimensionalMetadata)):
            dim_metadata = cube._dimensional_metadata(weights)
            arr = dim_metadata._values
            if dim_metadata.shape != cube.shape:
                arr = iris.util.broadcast_to_shape(
                    arr,
                    cube.shape,
                    dim_metadata.cube_dims(cube),
                )
            obj = np.asarray(arr).view(cls)
            obj.units = dim_metadata.units

        # Remaining types (e.g., np.ndarray): try to convert to ndarray.
        else:
            obj = np.asarray(weights).view(cls)
            obj.units = Unit("1")

        # Overwrite units from units argument if necessary
        if units is not None:
            obj.units = units

        return obj

    def __array_finalize__(self, obj):
        """See https://numpy.org/doc/stable/user/basics.subclassing.html.

        Note
        ----
        `obj` cannot be `None` here since ``_Weights.__new__`` does not call
        ``super().__new__`` explicitly.

        """
        self.units = getattr(obj, "units", Unit("1"))

    @classmethod
    def update_kwargs(cls, kwargs, cube):
        """Update ``weights`` keyword argument in-place.

        Args:

        * kwargs (dict):
            Keyword arguments that will be updated in-place if a `weights`
            keyword is present which is not ``None``.
        * cube (Cube):
            Input cube for aggregation. If weights is given as :obj:`str`, try
            to extract a cell measure with the corresponding name from this
            cube. Otherwise, this argument is ignored.

        """
        if kwargs.get("weights") is not None:
            kwargs["weights"] = cls(kwargs["weights"], cube)


def create_weighted_aggregator_fn(aggregator_fn, axis, **kwargs):
    """Return an aggregator function that can explicitly handle weights.

    Args:

    * aggregator_fn (callable):
        An aggregator function, i.e., a callable that takes arguments ``data``,
        ``axis`` and ``**kwargs`` and returns an array. Examples:
        :meth:`Aggregator.aggregate`, :meth:`Aggregator.lazy_aggregate`.
        This function should accept the keyword argument ``weights``.
    * axis (int):
        Axis to aggregate over. This argument is directly passed to
        ``aggregator_fn``.

    Kwargs:

    * Arbitrary keyword arguments passed to ``aggregator_fn``. Should not
      include ``weights`` (this will be removed if present).

    Returns:
        A function that takes two arguments ``data_arr`` and ``weights`` (both
        should be an array of the same shape) and returns an array.

    """
    kwargs_copy = dict(kwargs)
    kwargs_copy.pop("weights", None)
    aggregator_fn = functools.partial(aggregator_fn, axis=axis, **kwargs_copy)

    def new_aggregator_fn(data_arr, weights):
        """Weighted aggregation."""
        if weights is None:
            return aggregator_fn(data_arr)
        return aggregator_fn(data_arr, weights=weights)

    return new_aggregator_fn


def _build_dask_mdtol_function(dask_stats_function):
    """
    Make a wrapped dask statistic function that supports the 'mdtol' keyword.

    'dask_function' must be a dask statistical function, compatible with the
    call signature : "dask_stats_function(data, axis=axis, **kwargs)".
    It must be masked-data tolerant, i.e. it ignores masked input points and
    performs a calculation on only the unmasked points.
    For example, mean([1, --, 2]) = (1 + 2) / 2 = 1.5.  If an additional
    dimension is created by 'dask_function', it is assumed to be the trailing
    one (as for '_percentile').

    The returned value is a new function operating on dask arrays.
    It has the call signature `stat(data, axis=-1, mdtol=None, **kwargs)`.

    """

    @wraps(dask_stats_function)
    def inner_stat(array, axis=-1, mdtol=None, **kwargs):
        # Call the statistic to get the basic result (missing-data tolerant).
        dask_result = dask_stats_function(array, axis=axis, **kwargs)
        if mdtol is None or mdtol >= 1.0:
            result = dask_result
        else:
            # Build a lazy computation to compare the fraction of missing
            # input points at each output point to the 'mdtol' threshold.
            point_mask_counts = da.sum(da.ma.getmaskarray(array), axis=axis)
            points_per_calc = array.size / dask_result.size
            masked_point_fractions = point_mask_counts / points_per_calc
            boolean_mask = masked_point_fractions > mdtol
            if dask_result.ndim > boolean_mask.ndim:
                # dask_stats_function created trailing dimension.
                boolean_mask = da.broadcast_to(
                    boolean_mask.reshape(boolean_mask.shape + (1,)),
                    dask_result.shape,
                )
            # Return an mdtol-masked version of the basic result.
            result = da.ma.masked_array(
                da.ma.getdata(dask_result), boolean_mask
            )
        return result

    return inner_stat


def _axis_to_single_trailing(stats_function):
    """
    Given a statistical function that acts on the trailing axis of a 1D or 2D
    array, wrap it so that higher dimension arrays can be passed, as well as any
    axis as int or tuple.

    """

    @wraps(stats_function)
    def inner_stat(data, axis, *args, **kwargs):
        # Get data as a 1D or 2D view with the target axis as the trailing one.
        if not isinstance(axis, Iterable):
            axis = (axis,)
        end = range(-len(axis), 0)

        data = np.moveaxis(data, axis, end)
        shape = data.shape[: -len(axis)]  # Shape of dims we won't collapse.
        if shape:
            data = data.reshape(np.prod(shape), -1)
        else:
            data = data.flatten()

        result = stats_function(data, *args, **kwargs)

        # Ensure to unflatten any leading dimensions.
        if shape:
            # Account for the additive dimension if necessary.
            if result.size > np.prod(shape):
                shape += (-1,)
            result = result.reshape(shape)

        return result

    return inner_stat


def _calc_percentile(data, percent, fast_percentile_method=False, **kwargs):
    """
    Calculate percentiles along the trailing axis of a 1D or 2D array.

    """
    if fast_percentile_method:
        if kwargs.pop("error_on_masked", False):
            msg = (
                "Cannot use fast np.percentile method with masked array unless"
                " mdtol is 0."
            )
            if ma.is_masked(data):
                raise TypeError(msg)
        with warnings.catch_warnings():
            warnings.filterwarnings(
                "ignore",
                "Warning: 'partition' will ignore the 'mask' of the MaskedArray.",
            )
            result = np.percentile(data, percent, axis=-1, **kwargs)

        result = result.T
    else:
        quantiles = percent / 100.0
        for key in ["alphap", "betap"]:
            kwargs.setdefault(key, 1)
        result = scipy.stats.mstats.mquantiles(
            data, quantiles, axis=-1, **kwargs
        )
    if not ma.isMaskedArray(data) and not ma.is_masked(result):
        return np.asarray(result)
    else:
        return ma.MaskedArray(result)


@_axis_to_single_trailing
def _percentile(data, percent, fast_percentile_method=False, **kwargs):
    """
    The percentile aggregator is an additive operation. This means that
    it *may* introduce a new dimension to the data for the statistic being
    calculated, but only if more than one percentile point is requested.

    If a new additive dimension is formed, then it will always be the last
    dimension of the resulting percentile data payload.

    Args:

    * data (array-like)
        array from which percentiles are to be calculated

    Kwargs:

    * fast_percentile_method (boolean)
        When set to True, uses the numpy.percentiles method as a faster
        alternative to the scipy.mstats.mquantiles method. Does not handle
        masked arrays.

    **kwargs : dict, optional
        passed to scipy.stats.mstats.mquantiles if fast_percentile_method is
        False.  Otherwise passed to numpy.percentile.

    """
    if not isinstance(percent, Iterable):
        percent = [percent]
    percent = np.array(percent)

    # Perform the percentile calculation.
    _partial_percentile = functools.partial(
        _calc_percentile,
        percent=percent,
        fast_percentile_method=fast_percentile_method,
        **kwargs,
    )

    result = iris._lazy_data.map_complete_blocks(
        data, _partial_percentile, (-1,), percent.shape
    )

    # Check whether to reduce to a scalar result, as per the behaviour
    # of other aggregators.
    if result.shape == (1,):
        result = np.squeeze(result)

    return result


def _weighted_quantile_1D(data, weights, quantiles, **kwargs):
    """
    Compute the weighted quantile of a 1D numpy array.

    Adapted from `wquantiles <https://github.com/nudomarinero/wquantiles/>`_

    Args:

    * data (array)
        One dimensional data array
    * weights (array)
        Array of the same size of `data`.  If data is masked, weights must have
        matching mask.
    * quantiles : (float or sequence of floats)
        Quantile(s) to compute. Must have a value between 0 and 1.

    **kwargs
        passed to `scipy.interpolate.interp1d`

    Returns:
        array or float.  Calculated quantile values (set to np.nan wherever sum
        of weights is zero or masked)
    """
    # Return np.nan if no usable points found
    if np.isclose(weights.sum(), 0.0) or ma.is_masked(weights.sum()):
        return np.resize(np.array(np.nan), len(quantiles))
    # Sort the data
    ind_sorted = ma.argsort(data)
    sorted_data = data[ind_sorted]
    sorted_weights = weights[ind_sorted]
    # Compute the auxiliary arrays
    Sn = np.cumsum(sorted_weights)
    Pn = (Sn - 0.5 * sorted_weights) / np.sum(sorted_weights)
    # Get the value of the weighted quantiles
    interpolator = scipy.interpolate.interp1d(
        Pn, sorted_data, bounds_error=False, **kwargs
    )
    result = interpolator(quantiles)
    # Set cases where quantile falls outside data range to min or max
    np.place(result, Pn.min() > quantiles, sorted_data.min())
    np.place(result, Pn.max() < quantiles, sorted_data.max())

    return result


def _weighted_percentile(
    data, axis, weights, percent, returned=False, **kwargs
):
    """
    The weighted_percentile aggregator is an additive operation. This means
    that it *may* introduce a new dimension to the data for the statistic being
    calculated, but only if more than one percentile point is requested.

    If a new additive dimension is formed, then it will always be the last
    dimension of the resulting percentile data payload.

    Args:

    * data: ndarray or masked array

    * axis: int
         axis to calculate percentiles over

    * weights: ndarray
         array with the weights.  Must have same shape as data

    * percent: float or sequence of floats
         Percentile rank/s at which to extract value/s.

    * returned: bool, optional
         Default False.  If True, returns a tuple with the percentiles as the
         first element and the sum of the weights as the second element.

    """
    # Ensure that data and weights arrays are same shape.
    if data.shape != weights.shape:
        raise ValueError("_weighted_percentile: weights wrong shape.")
    # Ensure that the target axis is the last dimension.
    data = np.rollaxis(data, axis, start=data.ndim)
    weights = np.rollaxis(weights, axis, start=data.ndim)
    quantiles = np.array(percent) / 100.0
    # Add data mask to weights if necessary.
    if ma.isMaskedArray(data):
        weights = ma.array(weights, mask=data.mask)
    shape = data.shape[:-1]
    # Flatten any leading dimensions and loop over them
    if shape:
        data = data.reshape([np.prod(shape), data.shape[-1]])
        weights = weights.reshape([np.prod(shape), data.shape[-1]])
        result = np.empty((np.prod(shape), quantiles.size))
        # Perform the percentile calculation.
        for res, dat, wt in zip(result, data, weights):
            res[:] = _weighted_quantile_1D(dat, wt, quantiles, **kwargs)
    else:
        # Data is 1D
        result = _weighted_quantile_1D(data, weights, quantiles, **kwargs)

    if np.any(np.isnan(result)):
        result = ma.masked_invalid(result)

    if not ma.isMaskedArray(data) and not ma.is_masked(result):
        result = np.asarray(result)

    # Ensure to unflatten any leading dimensions.
    if shape:
        if not isinstance(percent, Iterable):
            percent = [percent]
        percent = np.array(percent)
        # Account for the additive dimension.
        if percent.shape > (1,):
            shape += percent.shape
        result = result.reshape(shape)
    # Check whether to reduce to a scalar result, as per the behaviour
    # of other aggregators.
    if result.shape == (1,) and quantiles.ndim == 0:
        result = result[0]

    if returned:
        return result, weights.sum(axis=-1)
    else:
        return result


def _count(array, **kwargs):
    """
    Counts the number of points along the axis that satisfy the condition
    specified by ``function``.  Uses Dask's support for NEP13/18 to work as
    either a lazy or a real function.

    """
    func = kwargs.pop("function", None)
    if not callable(func):
        emsg = "function must be a callable. Got {}."
        raise TypeError(emsg.format(type(func)))
    return np.sum(func(array), **kwargs)


def _proportion(array, function, axis, **kwargs):
    # if the incoming array is masked use that to count the total number of
    # values
    if ma.isMaskedArray(array):
        # calculate the total number of non-masked values across the given axis
        if array.mask is np.bool_(False):
            # numpy will return a single boolean as a mask if the mask
            # was not explicitly specified on array construction, so in this
            # case pass the array shape instead of the mask:
            total_non_masked = array.shape[axis]
        else:
            total_non_masked = _count(
                array.mask, axis=axis, function=np.logical_not, **kwargs
            )
            total_non_masked = ma.masked_equal(total_non_masked, 0)
    else:
        total_non_masked = array.shape[axis]

    # Sanitise the result of this operation thru ma.asarray to ensure that
    # the dtype of the fill-value and the dtype of the array are aligned.
    # Otherwise, it is possible for numpy to return a masked array that has
    # a dtype for its data that is different to the dtype of the fill-value,
    # which can cause issues outside this function.
    # Reference - tests/unit/analysis/test_PROPORTION.py Test_masked.test_ma
    numerator = _count(array, axis=axis, function=function, **kwargs)
    result = ma.asarray(numerator / total_non_masked)

    return result


def _lazy_max_run(array, axis=-1, **kwargs):
    """
    Lazily perform the calculation of maximum run lengths along the given axis
    """
    array = iris._lazy_data.as_lazy_data(array)
    func = kwargs.pop("function", None)
    if not callable(func):
        emsg = "function must be a callable. Got {}."
        raise TypeError(emsg.format(type(func)))
    bool_array = da.ma.getdata(func(array))
    bool_array = da.logical_and(
        bool_array, da.logical_not(da.ma.getmaskarray(array))
    )
    padding = [(0, 0)] * array.ndim
    padding[axis] = (0, 1)
    ones_zeros = da.pad(bool_array, padding).astype(int)
    cum_sum = da.cumsum(ones_zeros, axis=axis)
    run_totals = da.where(ones_zeros == 0, cum_sum, 0)
    stepped_run_lengths = da.reductions.cumreduction(
        np.maximum.accumulate,
        np.maximum,
        np.NINF,
        run_totals,
        axis=axis,
        dtype=cum_sum.dtype,
        out=None,
        method="sequential",
        preop=None,
    )
    run_lengths = da.diff(stepped_run_lengths, axis=axis)
    result = da.max(run_lengths, axis=axis)

    # Check whether to reduce to a scalar result, as per the behaviour
    # of other aggregators.
    if result.shape == (1,):
        result = da.squeeze(result)

    return result


def _rms(array, axis, **kwargs):
    rval = np.sqrt(ma.average(array**2, axis=axis, **kwargs))

    return rval


def _lazy_rms(array, axis, **kwargs):
    # Note that, since we specifically need the ma version of average to handle
    # weights correctly with masked data, we cannot rely on NEP13/18 and need
    # to implement a separate lazy RMS function.

    rval = da.sqrt(da.ma.average(array**2, axis=axis, **kwargs))

    return rval


def _sum(array, **kwargs):
    """
    Weighted or scaled sum.  Uses Dask's support for NEP13/18 to work as either
    a lazy or a real function.

    """
    axis_in = kwargs.get("axis", None)
    weights_in = kwargs.pop("weights", None)
    returned_in = kwargs.pop("returned", False)
    if weights_in is not None:
        wsum = np.sum(weights_in * array, **kwargs)
    else:
        wsum = np.sum(array, **kwargs)
    if returned_in:
        al = da if iris._lazy_data.is_lazy_data(array) else np
        if weights_in is None:
            weights = al.ones_like(array)
            if al is da:
                # Dask version of ones_like does not preserve masks. See dask#9301.
                weights = da.ma.masked_array(
                    weights, da.ma.getmaskarray(array)
                )
        else:
            weights = al.ma.masked_array(
                weights_in, mask=al.ma.getmaskarray(array)
            )
        rvalue = (wsum, np.sum(weights, axis=axis_in))
    else:
        rvalue = wsum
    return rvalue


def _sum_units_func(units, **kwargs):
    """Multiply original units with weight units if possible."""
    weights = kwargs.get("weights")
    if weights is None:  # no weights given or weights are None
        result = units
    elif hasattr(weights, "units"):  # weights are _Weights
        result = units * weights.units
    else:  # weights are regular np.ndarrays
        result = units
    return result


def _peak(array, **kwargs):
    def column_segments(column):
        nan_indices = np.where(np.isnan(column))[0]
        columns = []

        if len(nan_indices) == 0:
            columns.append(column)
        else:
            for index, nan_index in enumerate(nan_indices):
                if index == 0:
                    if index != nan_index:
                        columns.append(column[:nan_index])
                elif nan_indices[index - 1] != (nan_index - 1):
                    columns.append(
                        column[nan_indices[index - 1] + 1 : nan_index]
                    )
            if nan_indices[-1] != len(column) - 1:
                columns.append(column[nan_indices[-1] + 1 :])
        return columns

    def interp_order(length):
        if length == 1:
            k = None
        elif length > 5:
            k = 5
        else:
            k = length - 1
        return k

    # Collapse array to its final data shape.
    slices = [slice(None)] * array.ndim
    endslice = slice(0, 1) if len(slices) == 1 else 0
    slices[-1] = endslice
    slices = tuple(slices)  # Numpy>=1.16 : index with tuple, *not* list.

    if isinstance(array.dtype, np.float64):
        data = array[slices]
    else:
        # Cast non-float data type.
        data = array.astype("float32")[slices]

    # Generate nd-index iterator over array.
    shape = list(array.shape)
    shape[-1] = 1
    ndindices = np.ndindex(*shape)

    for ndindex in ndindices:
        ndindex_slice = list(ndindex)
        ndindex_slice[-1] = slice(None)
        column_slice = array[tuple(ndindex_slice)]

        # Check if the column slice contains a single value, nans only,
        # masked values only or if the values are all equal.
        equal_slice = (
            np.ones(column_slice.size, dtype=column_slice.dtype)
            * column_slice[0]
        )
        if (
            column_slice.size == 1
            or all(np.isnan(column_slice))
            or ma.count(column_slice) == 0
            or np.all(np.equal(equal_slice, column_slice))
        ):
            continue

        # Check if the column slice is masked.
        if ma.isMaskedArray(column_slice):
            # Check if the column slice contains only nans, without inf
            # or -inf values, regardless of the mask.
            if not np.any(np.isfinite(column_slice)) and not np.any(
                np.isinf(column_slice)
            ):
                data[ndindex[:-1]] = np.nan
                continue

            # Replace masked values with nans.
            column_slice = column_slice.filled(np.nan)

        # Determine the column segments that require a fitted spline.
        columns = column_segments(column_slice)
        column_peaks = []

        for column in columns:
            # Determine the interpolation order for the spline fit.
            k = interp_order(column.size)

            if k is None:
                column_peaks.append(column[0])
                continue

            tck = scipy.interpolate.splrep(np.arange(column.size), column, k=k)
            npoints = column.size * 100
            points = np.linspace(0, column.size - 1, npoints)
            spline = scipy.interpolate.splev(points, tck)

            column_max = np.max(column)
            spline_max = np.max(spline)
            # Check if the max value of the spline is greater than the
            # max value of the column.
            if spline_max > column_max:
                column_peaks.append(spline_max)
            else:
                column_peaks.append(column_max)

        data[ndindex[:-1]] = np.max(column_peaks)

    return data


#
# Common partial Aggregation class constructors.
#
COUNT = Aggregator(
    "count",
    _count,
    units_func=lambda units, **kwargs: 1,
    lazy_func=_build_dask_mdtol_function(_count),
)
"""
An :class:`~iris.analysis.Aggregator` instance that counts the number
of :class:`~iris.cube.Cube` data occurrences that satisfy a particular
criterion, as defined by a user supplied *function*.

**Required** kwargs associated with the use of this aggregator:

* function (callable):
    A function which converts an array of data values into a corresponding
    array of True/False values.

**For example**:

To compute the number of *ensemble members* with precipitation exceeding 10
(in cube data units) could be calculated with::

    result = precip_cube.collapsed('ensemble_member', iris.analysis.COUNT,
                                   function=lambda values: values > 10)

.. seealso:: The :func:`~iris.analysis.PROPORTION` aggregator.

This aggregator handles masked data and lazy data.

"""


MAX_RUN = Aggregator(
    None,
    iris._lazy_data.non_lazy(_lazy_max_run),
    units_func=lambda units, **kwargs: 1,
    lazy_func=_build_dask_mdtol_function(_lazy_max_run),
)
"""
An :class:`~iris.analysis.Aggregator` instance that finds the longest run of
:class:`~iris.cube.Cube` data occurrences that satisfy a particular criterion,
as defined by a user supplied *function*, along the given axis.

**Required** kwargs associated with the use of this aggregator:

* function (callable):
    A function which converts an array of data values into a corresponding array
    of True/False values.

**For example**:

The longest run of days with precipitation exceeding 10 (in cube data units) at
each grid location could be calculated with::

    result = precip_cube.collapsed('time', iris.analysis.MAX_RUN,
                                   function=lambda values: values > 10)

This aggregator handles masked data, which it treats as interrupting a run, and lazy data.

"""
MAX_RUN.name = lambda: "max_run"


GMEAN = Aggregator("geometric_mean", scipy.stats.mstats.gmean)
"""
An :class:`~iris.analysis.Aggregator` instance that calculates the
geometric mean over a :class:`~iris.cube.Cube`, as computed by
:func:`scipy.stats.mstats.gmean`.

**For example**:

To compute zonal geometric means over the *longitude* axis of a cube::

    result = cube.collapsed('longitude', iris.analysis.GMEAN)

This aggregator handles masked data, but NOT lazy data.

"""


HMEAN = Aggregator("harmonic_mean", scipy.stats.mstats.hmean)
"""
An :class:`~iris.analysis.Aggregator` instance that calculates the
harmonic mean over a :class:`~iris.cube.Cube`, as computed by
:func:`scipy.stats.mstats.hmean`.

**For example**:

To compute zonal harmonic mean over the *longitude* axis of a cube::

    result = cube.collapsed('longitude', iris.analysis.HMEAN)

.. note::

    The harmonic mean is only valid if all data values are greater
    than zero.

This aggregator handles masked data, but NOT lazy data.

"""


MEAN = WeightedAggregator(
    "mean", ma.average, lazy_func=_build_dask_mdtol_function(da.ma.average)
)
"""
An :class:`~iris.analysis.Aggregator` instance that calculates
the mean over a :class:`~iris.cube.Cube`, as computed by
:func:`numpy.ma.average`.

Additional kwargs associated with the use of this aggregator:

* mdtol (float):
    Tolerance of missing data. The value returned in each element of the
    returned array will be masked if the fraction of masked data contributing
    to that element exceeds mdtol. This fraction is calculated based on the
    number of masked elements. mdtol=0 means no missing data is tolerated
    while mdtol=1 means the resulting element will be masked if and only if
    all the contributing elements are masked. Defaults to 1.
* weights (float ndarray):
    Weights matching the shape of the cube or the length of the window
    for rolling window operations. Note that, latitude/longitude area
    weights can be calculated using
    :func:`iris.analysis.cartography.area_weights`.
* returned (boolean):
    Set this to True to indicate that the collapsed weights are to be
    returned along with the collapsed data. Defaults to False.

**For example**:

To compute zonal means over the *longitude* axis of a cube::

    result = cube.collapsed('longitude', iris.analysis.MEAN)

To compute a weighted area average::

    coords = ('longitude', 'latitude')
    collapsed_cube, collapsed_weights = cube.collapsed(coords,
                                                       iris.analysis.MEAN,
                                                       weights=weights,
                                                       returned=True)

.. note::

    Lazy operation is supported, via :func:`dask.array.ma.average`.

This aggregator handles masked data.

"""


MEDIAN = Aggregator("median", ma.median)
"""
An :class:`~iris.analysis.Aggregator` instance that calculates
the median over a :class:`~iris.cube.Cube`, as computed by
:func:`numpy.ma.median`.

**For example**:

To compute zonal medians over the *longitude* axis of a cube::

    result = cube.collapsed('longitude', iris.analysis.MEDIAN)

This aggregator handles masked data, but NOT lazy data.  For lazy aggregation,
please try :obj:`~.PERCENTILE`.

"""


MIN = Aggregator(
    "minimum", ma.min, lazy_func=_build_dask_mdtol_function(da.min)
)
"""
An :class:`~iris.analysis.Aggregator` instance that calculates
the minimum over a :class:`~iris.cube.Cube`, as computed by
:func:`numpy.ma.min`.

**For example**:

To compute zonal minimums over the *longitude* axis of a cube::

    result = cube.collapsed('longitude', iris.analysis.MIN)

This aggregator handles masked data and lazy data.

"""


MAX = Aggregator(
    "maximum", ma.max, lazy_func=_build_dask_mdtol_function(da.max)
)
"""
An :class:`~iris.analysis.Aggregator` instance that calculates
the maximum over a :class:`~iris.cube.Cube`, as computed by
:func:`numpy.ma.max`.

**For example**:

To compute zonal maximums over the *longitude* axis of a cube::

    result = cube.collapsed('longitude', iris.analysis.MAX)

This aggregator handles masked data and lazy data.

"""


PEAK = Aggregator("peak", _peak)
"""
An :class:`~iris.analysis.Aggregator` instance that calculates
the peak value derived from a spline interpolation over a
:class:`~iris.cube.Cube`.

The peak calculation takes into account nan values. Therefore, if the number
of non-nan values is zero the result itself will be an array of nan values.

The peak calculation also takes into account masked values. Therefore, if the
number of non-masked values is zero the result itself will be a masked array.

If multiple coordinates are specified, then the peak calculations are
performed individually, in sequence, for each coordinate specified.

**For example**:

To compute the peak over the *time* axis of a cube::

    result = cube.collapsed('time', iris.analysis.PEAK)

This aggregator handles masked data but NOT lazy data.

"""


PERCENTILE = PercentileAggregator()
"""
A :class:`~iris.analysis.PercentileAggregator` instance that calculates the
percentile over a :class:`~iris.cube.Cube`, as computed by
:func:`scipy.stats.mstats.mquantiles` (default) or :func:`numpy.percentile` (if
``fast_percentile_method`` is True).

Parameters
----------

percent : float or sequence of floats
    Percentile rank/s at which to extract value/s.

alphap : float, default=1
    Plotting positions parameter, see :func:`scipy.stats.mstats.mquantiles`.
betap : float, default=1
    Plotting positions parameter, see :func:`scipy.stats.mstats.mquantiles`.
fast_percentile_method : bool, default=False
    When set to True, uses :func:`numpy.percentile` method as a faster
    alternative to the :func:`scipy.stats.mstats.mquantiles` method.  An
    exception is raised if the data are masked and the missing data tolerance
    is not 0.

**kwargs : dict, optional
    Passed to :func:`scipy.stats.mstats.mquantiles` or :func:`numpy.percentile`.

Example
-------

To compute the 10th and 90th percentile over *time*::

    result = cube.collapsed('time', iris.analysis.PERCENTILE, percent=[10, 90])

This aggregator handles masked data and lazy data.

.. note::

    Performance of this aggregator on lazy data is particularly sensitive to
    the dask array chunking, so it may be useful to test with various chunk
    sizes for a given application.  Any chunking along the dimensions to be
    aggregated is removed by the aggregator prior to calculating the
    percentiles.

"""


PROPORTION = Aggregator(
    "proportion",
    _proportion,
    units_func=lambda units, **kwargs: 1,
)
"""
An :class:`~iris.analysis.Aggregator` instance that calculates the
proportion, as a fraction, of :class:`~iris.cube.Cube` data occurrences
that satisfy a particular criterion, as defined by a user supplied
*function*.

**Required** kwargs associated with the use of this aggregator:

* function (callable):
    A function which converts an array of data values into a corresponding
    array of True/False values.

**For example**:

To compute the probability of precipitation exceeding 10
(in cube data units) across *ensemble members* could be calculated with::

    result = precip_cube.collapsed('ensemble_member', iris.analysis.PROPORTION,
                                   function=lambda values: values > 10)

Similarly, the proportion of *time* precipitation exceeded 10
(in cube data units) could be calculated with::

    result = precip_cube.collapsed('time', iris.analysis.PROPORTION,
                                   function=lambda values: values > 10)

.. seealso:: The :func:`~iris.analysis.COUNT` aggregator.

This aggregator handles masked data, but NOT lazy data.

"""


RMS = WeightedAggregator(
    "root mean square", _rms, lazy_func=_build_dask_mdtol_function(_lazy_rms)
)
"""
An :class:`~iris.analysis.Aggregator` instance that calculates
the root mean square over a :class:`~iris.cube.Cube`, as computed by
((x0**2 + x1**2 + ... + xN-1**2) / N) ** 0.5.

Parameters
----------

weights : array-like, optional
    Weights matching the shape of the cube or the length of the window for
    rolling window operations. The weights are applied to the squares when
    taking the mean.

Example
-------

To compute the zonal root mean square over the *longitude* axis of a cube::

    result = cube.collapsed('longitude', iris.analysis.RMS)

This aggregator handles masked data and lazy data.

"""


STD_DEV = Aggregator(
    "standard_deviation",
    ma.std,
    ddof=1,
    lazy_func=_build_dask_mdtol_function(da.std),
)
"""
An :class:`~iris.analysis.Aggregator` instance that calculates
the standard deviation over a :class:`~iris.cube.Cube`, as
computed by :func:`numpy.ma.std`.

Additional kwargs associated with the use of this aggregator:

* ddof (integer):
    Delta degrees of freedom. The divisor used in calculations is N - ddof,
    where N represents the number of elements. Defaults to 1.

**For example**:

To compute zonal standard deviations over the *longitude* axis of a cube::

    result = cube.collapsed('longitude', iris.analysis.STD_DEV)

To obtain the biased standard deviation::

    result = cube.collapsed('longitude', iris.analysis.STD_DEV, ddof=0)

.. note::

    Lazy operation is supported, via :func:`dask.array.std`.

This aggregator handles masked data.

"""


SUM = WeightedAggregator(
    "sum",
    _sum,
    units_func=_sum_units_func,
    lazy_func=_build_dask_mdtol_function(_sum),
)
"""
An :class:`~iris.analysis.Aggregator` instance that calculates
the sum over a :class:`~iris.cube.Cube`, as computed by :func:`numpy.ma.sum`.

Additional kwargs associated with the use of this aggregator:

* weights (float ndarray):
    Weights matching the shape of the cube, or the length of
    the window for rolling window operations. Weights should be
    normalized before using them with this aggregator if scaling
    is not intended.
* returned (boolean):
    Set this to True to indicate the collapsed weights are to be returned
    along with the collapsed data. Defaults to False.

**For example**:

To compute an accumulation over the *time* axis of a cube::

    result = cube.collapsed('time', iris.analysis.SUM)

To compute a weighted rolling sum e.g. to apply a digital filter::

    weights = np.array([.1, .2, .4, .2, .1])
    result = cube.rolling_window('time', iris.analysis.SUM,
                                 len(weights), weights=weights)

This aggregator handles masked data and lazy data.

"""


VARIANCE = Aggregator(
    "variance",
    ma.var,
    units_func=lambda units, **kwargs: units * units,
    lazy_func=_build_dask_mdtol_function(da.var),
    ddof=1,
)
"""
An :class:`~iris.analysis.Aggregator` instance that calculates
the variance over a :class:`~iris.cube.Cube`, as computed by
:func:`numpy.ma.var`.

Additional kwargs associated with the use of this aggregator:

* ddof (integer):
    Delta degrees of freedom. The divisor used in calculations is N - ddof,
    where N represents the number of elements. Defaults to 1.

**For example**:

To compute zonal variance over the *longitude* axis of a cube::

    result = cube.collapsed('longitude', iris.analysis.VARIANCE)

To obtain the biased variance::

    result = cube.collapsed('longitude', iris.analysis.VARIANCE, ddof=0)

.. note::

    Lazy operation is supported, via :func:`dask.array.var`.

This aggregator handles masked data and lazy data.

"""


WPERCENTILE = WeightedPercentileAggregator()
"""
An :class:`~iris.analysis.WeightedPercentileAggregator` instance that
calculates the weighted percentile over a :class:`~iris.cube.Cube`.

**Required** kwargs associated with the use of this aggregator:

* percent (float or sequence of floats):
    Percentile rank/s at which to extract value/s.

* weights (float ndarray):
    Weights matching the shape of the cube or the length of the window
    for rolling window operations. Note that, latitude/longitude area
    weights can be calculated using
    :func:`iris.analysis.cartography.area_weights`.

Additional kwargs associated with the use of this aggregator:

* returned (boolean):
    Set this to True to indicate that the collapsed weights are to be
    returned along with the collapsed data. Defaults to False.

* kind (string or int):
    Specifies the kind of interpolation used, see
    :func:`scipy.interpolate.interp1d` Defaults to "linear", which is
    equivalent to alphap=0.5, betap=0.5 in `iris.analysis.PERCENTILE`

Notes
------
This function does not maintain laziness when called; it realises data.
See more at :doc:`/userguide/real_and_lazy_data`.

"""


class _Groupby:
    """
    Convenience class to determine group slices over one or more group-by
    coordinates.

    Generate the coordinate slices for the groups and calculate the
    new group-by coordinates and the new shared coordinates given the
    group slices. Note that, new shared coordinates will be bounded
    coordinates.

    Assumes that all the coordinates share the same axis, therefore all
    of the coordinates must be of the same length.

    Group-by coordinates are those coordinates over which value groups
    are to be determined.

    Shared coordinates are those coordinates which share the same axis
    as group-by coordinates, but which are not to be included in the
    group-by analysis.

    """

    def __init__(
        self,
        groupby_coords: list[iris.coords.Coord],
        shared_coords: Optional[list[tuple[iris.coords.Coord, int]]] = None,
        climatological: bool = False,
    ) -> None:
        """
        Determine the group slices over the group-by coordinates.

        Args:

        * groupby_coords (list :class:`iris.coords.Coord` instances):
            One or more coordinates from the same axis over which to group-by.

        Kwargs:

        * shared_coords (list of (:class:`iris.coords.Coord`, `int`) pairs):
            One or more coordinates (including multidimensional coordinates)
            that share the same group-by coordinate axis.  The `int` identifies
            which dimension of the coord is on the group-by coordinate axis.

        * climatological (bool):
            Indicates whether the output is expected to be climatological. For
            any aggregated time coord(s), this causes the climatological flag to
            be set and the point for each cell to equal its first bound, thereby
            preserving the time of year.

        """
        #: Group-by and shared coordinates that have been grouped.
        self.coords: list[iris.coords.Coord] = []
        self._groupby_coords: list[iris.coords.Coord] = []
        self._shared_coords: list[tuple[iris.coords.Coord, int]] = []
        self._groupby_indices: list[tuple[int, ...]] = []
        self._stop = None
        # Ensure group-by coordinates are iterable.
        if not isinstance(groupby_coords, Iterable):
            raise TypeError(
                "groupby_coords must be a `collections.Iterable` type."
            )

        # Add valid group-by coordinates.
        for coord in groupby_coords:
            self._add_groupby_coord(coord)
        # Add the coordinates sharing the same axis as the group-by
        # coordinates.
        if shared_coords is not None:
            # Ensure shared coordinates are iterable.
            if not isinstance(shared_coords, Iterable):
                raise TypeError(
                    "shared_coords must be a `collections.Iterable` type."
                )
            # Add valid shared coordinates.
            for coord, dim in shared_coords:
                self._add_shared_coord(coord, dim)

        # Aggregation is climatological in nature
        self.climatological = climatological

        # Stores mapping from original cube coords to new ones, as metadata may
        # not match
        self.coord_replacement_mapping: list[
            tuple[iris.coords.Coord, iris.coords.Coord]
        ] = []

    def _add_groupby_coord(self, coord: iris.coords.Coord) -> None:
        if coord.ndim != 1:
            raise iris.exceptions.CoordinateMultiDimError(coord)
        if self._stop is None:
            self._stop = coord.shape[0]
        if coord.shape[0] != self._stop:
            raise ValueError("Group-by coordinates have different lengths.")
        self._groupby_coords.append(coord)

    def _add_shared_coord(self, coord, dim):
        if coord.shape[dim] != self._stop and self._stop is not None:
            raise ValueError("Shared coordinates have different lengths.")
        self._shared_coords.append((coord, dim))

    def group(self) -> list[tuple[int, ...]]:
        """
        Calculate the groups and associated slices over one or more group-by
        coordinates.

        Also creates new group-by and shared coordinates given the calculated
        group slices.

        Returns:
            A list of the coordinate group slices.

        """
        if not self._groupby_indices:
            # Construct the group indices for each group over the group-by
            # coordinates. Keep constructing until all group-by coordinate
            # groups are exhausted.

            def group_iterator(points):
                start = 0
                for _, group in itertools.groupby(points):
                    stop = sum((1 for _ in group), start)
                    yield slice(start, stop)
                    start = stop

            groups = [group_iterator(c.points) for c in self._groupby_coords]
            groupby_slices = [next(group) for group in groups]
            indices_by_key: dict[
                tuple[Union[Number, str], ...], list[int]
            ] = {}
            while any(s is not None for s in groupby_slices):
                # Determine the extent (start, stop) of the group given
                # each current group-by coordinate group.
                start = max(s.start for s in groupby_slices if s is not None)
                stop = min(s.stop for s in groupby_slices if s is not None)
                # Construct composite group key for the group using the
                # start value from each group-by coordinate.
                key = tuple(
                    coord.points[start] for coord in self._groupby_coords
                )
                # Associate group slice with group key within the ordered
                # dictionary.
                indices_by_key.setdefault(key, []).extend(range(start, stop))
                # Prepare for the next group slice construction over the
                # group-by coordinates.
                for index, groupby_slice in enumerate(groupby_slices):
                    if groupby_slice is None:
                        continue
                    # Determine whether coordinate has spanned all its
                    # groups i.e. its full length
                    # or whether we need to get the coordinates next group.
                    if groupby_slice.stop == self._stop:
                        # This coordinate has exhausted all its groups,
                        # so remove it.
                        groupby_slices[index] = None
                    elif groupby_slice.stop == stop:
                        # The current group of this coordinate is
                        # exhausted, so get the next one.
                        groupby_slices[index] = next(groups[index])

            # Cache the indices
            self._groupby_indices = [tuple(i) for i in indices_by_key.values()]
            # Calculate the new group-by coordinates.
            self._compute_groupby_coords()
            # Calculate the new shared coordinates.
            self._compute_shared_coords()

        # Return the group-by indices/groups.
        return self._groupby_indices

    def _compute_groupby_coords(self) -> None:
        """Create new group-by coordinates given the group slices."""
        # Construct a group-by slice that samples the first element from each
        # group.
        groupby_slice = np.array([i[0] for i in self._groupby_indices])

        # Create new group-by coordinates from the group-by slice.
        self.coords = [coord[groupby_slice] for coord in self._groupby_coords]

    def _compute_shared_coords(self) -> None:
        """Create the new shared coordinates given the group slices."""
        for coord, dim in self._shared_coords:
            climatological_coord = (
                self.climatological and coord.units.is_time_reference()
            )
            if coord.points.dtype.kind in "SU":
                if coord.bounds is None:
                    new_points_list = []
                    new_bounds = None
                    # np.apply_along_axis does not work with str.join, so we
                    # need to loop through the array directly. First move axis
                    # of interest to trailing dim and flatten the others.
                    work_arr = np.moveaxis(coord.points, dim, -1)
                    shape = work_arr.shape
                    work_shape = (-1, shape[-1])
                    new_shape: tuple[int, ...] = (len(self),)
                    if coord.ndim > 1:
                        new_shape += shape[:-1]
                    work_arr = work_arr.reshape(work_shape)

                    for indices in self._groupby_indices:
                        for arr in work_arr:
                            new_points_list.append("|".join(arr.take(indices)))

                    # Reinstate flattened dimensions. Aggregated dim now leads.
                    new_points = np.array(new_points_list).reshape(new_shape)

                    # Move aggregated dimension back to position it started in.
                    new_points = np.moveaxis(new_points, 0, dim)
                else:
                    msg = (
                        "collapsing the bounded string coordinate"
                        f" {coord.name()!r} is not supported"
                    )
                    raise ValueError(msg)
            else:
                new_bounds_list = []
                if coord.has_bounds():
                    # Derive new coord's bounds from bounds.
                    item = coord.bounds
                    maxmin_axis: Union[int, tuple[int, int]] = (dim, -1)
                    first_choices = coord.bounds.take(0, -1)
                    last_choices = coord.bounds.take(1, -1)

                else:
                    # Derive new coord's bounds from points.
                    item = coord.points
                    maxmin_axis = dim
                    first_choices = last_choices = coord.points

                # Check whether item is monotonic along the dimension of interest.
                deltas = np.diff(item, 1, dim)
                monotonic = np.all(deltas >= 0) or np.all(deltas <= 0)

                # Construct list of coordinate group boundary pairs.
                if monotonic:
                    # Use first and last bound or point for new bounds.
                    for indices in self._groupby_indices:
                        start, stop = indices[0], indices[-1]
                        if (
                            getattr(coord, "circular", False)
                            and (stop + 1) == self._stop
                        ):
                            new_bounds_list.append(
                                [
                                    first_choices.take(start, dim),
                                    first_choices.take(0, dim)
                                    + coord.units.modulus,
                                ]
                            )
                        else:
                            new_bounds_list.append(
                                [
                                    first_choices.take(start, dim),
                                    last_choices.take(stop, dim),
                                ]
                            )
                else:
                    # Use min and max bound or point for new bounds.
                    for indices in self._groupby_indices:
                        item_slice = item.take(indices, dim)
                        new_bounds_list.append(
                            [
                                item_slice.min(axis=maxmin_axis),
                                item_slice.max(axis=maxmin_axis),
                            ]
                        )

                # Bounds needs to be an array with the length 2 start-stop
                # dimension last, and the aggregated dimension back in its
                # original position.
                new_bounds = np.moveaxis(
                    np.array(new_bounds_list), (0, 1), (dim, -1)
                )

                # Now create the new bounded group shared coordinate.
                try:
                    if climatological_coord:
                        # Use the first bound as the point
                        new_points = new_bounds[..., 0]
                    else:
                        new_points = new_bounds.mean(-1)
                except TypeError:
                    msg = (
                        f"The {coord.name()!r} coordinate on the collapsing"
                        " dimension cannot be collapsed."
                    )
                    raise ValueError(msg)

            try:
                new_coord = coord.copy(points=new_points, bounds=new_bounds)
            except ValueError:
                # non monotonic points/bounds
                new_coord = iris.coords.AuxCoord.from_coord(coord).copy(
                    points=new_points, bounds=new_bounds
                )

            if climatological_coord:
                new_coord.climatological = True
                self.coord_replacement_mapping.append((coord, new_coord))

            self.coords.append(new_coord)

    def __len__(self) -> int:
        """Calculate the number of groups given the group-by coordinates."""
        return len(self.group())

    def __repr__(self) -> str:
        groupby_coords = [coord.name() for coord in self._groupby_coords]
        shared_coords = [coord.name() for coord, _ in self._shared_coords]
        return (
            f"{self.__class__.__name__}({groupby_coords!r}"
            f", shared_coords={shared_coords!r})"
        )


def clear_phenomenon_identity(cube):
    """
    Helper function to clear the standard_name, attributes, and
    cell_methods of a cube.


    Notes
    ------
    This function maintains laziness when called; it does not realise data.
    See more at :doc:`/userguide/real_and_lazy_data`.
    """
    cube.rename(None)
    cube.attributes.clear()
    cube.cell_methods = tuple()


###############################################################################
#
# Interpolation API
#
###############################################################################


class Linear:
    """
    This class describes the linear interpolation and regridding scheme for
    interpolating or regridding over one or more orthogonal coordinates,
    typically for use with :meth:`iris.cube.Cube.interpolate()` or
    :meth:`iris.cube.Cube.regrid()`.

    """

    LINEAR_EXTRAPOLATION_MODES = list(EXTRAPOLATION_MODES.keys()) + ["linear"]

    def __init__(self, extrapolation_mode="linear"):
        """
        Linear interpolation and regridding scheme suitable for interpolating
        or regridding over one or more orthogonal coordinates.

        Kwargs:

        * extrapolation_mode:
            Must be one of the following strings:

              * 'extrapolate' or 'linear' - The extrapolation points
                will be calculated by extending the gradient of the
                closest two points.
              * 'nan' - The extrapolation points will be be set to NaN.
              * 'error' - A ValueError exception will be raised, notifying an
                attempt to extrapolate.
              * 'mask' - The extrapolation points will always be masked, even
                if the source data is not a MaskedArray.
              * 'nanmask' - If the source data is a MaskedArray the
                extrapolation points will be masked. Otherwise they will be
                set to NaN.

            The default mode of extrapolation is 'linear'.

        """
        if extrapolation_mode not in self.LINEAR_EXTRAPOLATION_MODES:
            msg = "Extrapolation mode {!r} not supported."
            raise ValueError(msg.format(extrapolation_mode))
        self.extrapolation_mode = extrapolation_mode

    def __repr__(self):
        return "Linear({!r})".format(self.extrapolation_mode)

    def _normalised_extrapolation_mode(self):
        mode = self.extrapolation_mode
        if mode == "linear":
            mode = "extrapolate"
        return mode

    def interpolator(self, cube, coords):
        """
        Creates a linear interpolator to perform interpolation over the
        given :class:`~iris.cube.Cube` specified by the dimensions of
        the given coordinates.

        Typically you should use :meth:`iris.cube.Cube.interpolate` for
        interpolating a cube. There are, however, some situations when
        constructing your own interpolator is preferable. These are detailed
        in the :ref:`user guide <caching_an_interpolator>`.

        Args:

        * cube:
            The source :class:`iris.cube.Cube` to be interpolated.
        * coords:
            The names or coordinate instances that are to be
            interpolated over.

        Returns:
            A callable with the interface:

                `callable(sample_points, collapse_scalar=True)`

            where `sample_points` is a sequence containing an array of values
            for each of the coordinates passed to this method, and
            `collapse_scalar` determines whether to remove length one
            dimensions in the result cube caused by scalar values in
            `sample_points`.

            The N arrays of values within `sample_points` will be used to
            create an N-d grid of points that will then be sampled (rather than
            just N points)

            The values for coordinates that correspond to date/times
            may optionally be supplied as datetime.datetime or
            cftime.datetime instances.

            For example, for the callable returned by:
            `Linear().interpolator(cube, ['latitude', 'longitude'])`,
            sample_points must have the form
            `[new_lat_values, new_lon_values]`.

        """
        return RectilinearInterpolator(
            cube, coords, "linear", self._normalised_extrapolation_mode()
        )

    def regridder(self, src_grid, target_grid):
        """
        Creates a linear regridder to perform regridding from the source
        grid to the target grid.

        Typically you should use :meth:`iris.cube.Cube.regrid` for
        regridding a cube. There are, however, some situations when
        constructing your own regridder is preferable. These are detailed in
        the :ref:`user guide <caching_a_regridder>`.

        Supports lazy regridding. Any
        `chunks <https://docs.dask.org/en/latest/array-chunks.html>`__
        in horizontal dimensions will be combined before regridding.

        Args:

        * src_grid:
            The :class:`~iris.cube.Cube` defining the source grid.
        * target_grid:
            The :class:`~iris.cube.Cube` defining the target grid.

        Returns:
            A callable with the interface:

                `callable(cube)`

            where `cube` is a cube with the same grid as `src_grid`
            that is to be regridded to the `target_grid`.

        """
        return RectilinearRegridder(
            src_grid,
            target_grid,
            "linear",
            self._normalised_extrapolation_mode(),
        )


class AreaWeighted:
    """
    This class describes an area-weighted regridding scheme for regridding
    between 'ordinary' horizontal grids with separated X and Y coordinates in a
    common coordinate system.
    Typically for use with :meth:`iris.cube.Cube.regrid()`.

    """

    def __init__(self, mdtol=1):
        """
        Area-weighted regridding scheme suitable for regridding between
        different orthogonal XY grids in the same coordinate system.

        Kwargs:

        * mdtol (float):
            Tolerance of missing data. The value returned in each element of
            the returned array will be masked if the fraction of missing data
            exceeds mdtol. This fraction is calculated based on the area of
            masked cells within each target cell. mdtol=0 means no masked
            data is tolerated while mdtol=1 will mean the resulting element
            will be masked if and only if all the overlapping elements of the
            source grid are masked. Defaults to 1.

        .. Note:
            Both sourge and target cubes must have an XY grid defined by
            separate X and Y dimensions with dimension coordinates.
            All of the XY dimension coordinates must also be bounded, and have
            the same coordinate system.

        """
        if not (0 <= mdtol <= 1):
            msg = "Value for mdtol must be in range 0 - 1, got {}."
            raise ValueError(msg.format(mdtol))
        self.mdtol = mdtol

    def __repr__(self):
        return "AreaWeighted(mdtol={})".format(self.mdtol)

    def regridder(self, src_grid_cube, target_grid_cube):
        """
        Creates an area-weighted regridder to perform regridding from the
        source grid to the target grid.

        Typically you should use :meth:`iris.cube.Cube.regrid` for
        regridding a cube. There are, however, some situations when
        constructing your own regridder is preferable. These are detailed in
        the :ref:`user guide <caching_a_regridder>`.

        Supports lazy regridding. Any
        `chunks <https://docs.dask.org/en/latest/array-chunks.html>`__
        in horizontal dimensions will be combined before regridding.

        Args:

        * src_grid_cube:
            The :class:`~iris.cube.Cube` defining the source grid.
        * target_grid_cube:
            The :class:`~iris.cube.Cube` defining the target grid.

        Returns:
            A callable with the interface:

                `callable(cube)`

            where `cube` is a cube with the same grid as `src_grid_cube`
            that is to be regridded to the grid of `target_grid_cube`.

        """
        return AreaWeightedRegridder(
            src_grid_cube, target_grid_cube, mdtol=self.mdtol
        )


class Nearest:
    """
    This class describes the nearest-neighbour interpolation and regridding
    scheme for interpolating or regridding over one or more orthogonal
    coordinates, typically for use with :meth:`iris.cube.Cube.interpolate()`
    or :meth:`iris.cube.Cube.regrid()`.

    """

    def __init__(self, extrapolation_mode="extrapolate"):
        """
        Nearest-neighbour interpolation and regridding scheme suitable for
        interpolating or regridding over one or more orthogonal coordinates.

        Kwargs:

        * extrapolation_mode:
            Must be one of the following strings:

              * 'extrapolate' - The extrapolation points will take their
                value from the nearest source point.
              * 'nan' - The extrapolation points will be be set to NaN.
              * 'error' - A ValueError exception will be raised, notifying an
                attempt to extrapolate.
              * 'mask' - The extrapolation points will always be masked, even
                if the source data is not a MaskedArray.
              * 'nanmask' - If the source data is a MaskedArray the
                extrapolation points will be masked. Otherwise they will be
                set to NaN.

            The default mode of extrapolation is 'extrapolate'.

        """
        if extrapolation_mode not in EXTRAPOLATION_MODES:
            msg = "Extrapolation mode {!r} not supported."
            raise ValueError(msg.format(extrapolation_mode))
        self.extrapolation_mode = extrapolation_mode

    def __repr__(self):
        return "Nearest({!r})".format(self.extrapolation_mode)

    def interpolator(self, cube, coords):
        """
        Creates a nearest-neighbour interpolator to perform
        interpolation over the given :class:`~iris.cube.Cube` specified
        by the dimensions of the specified coordinates.

        Typically you should use :meth:`iris.cube.Cube.interpolate` for
        interpolating a cube. There are, however, some situations when
        constructing your own interpolator is preferable. These are detailed
        in the :ref:`user guide <caching_an_interpolator>`.

        Args:

        * cube:
            The source :class:`iris.cube.Cube` to be interpolated.
        * coords:
            The names or coordinate instances that are to be
            interpolated over.

        Returns:
            A callable with the interface:

                `callable(sample_points, collapse_scalar=True)`

            where `sample_points` is a sequence containing an array of values
            for each of the coordinates passed to this method, and
            `collapse_scalar` determines whether to remove length one
            dimensions in the result cube caused by scalar values in
            `sample_points`.

            The values for coordinates that correspond to date/times
            may optionally be supplied as datetime.datetime or
            cftime.datetime instances.

            For example, for the callable returned by:
            `Nearest().interpolator(cube, ['latitude', 'longitude'])`,
            sample_points must have the form
            `[new_lat_values, new_lon_values]`.

        """
        return RectilinearInterpolator(
            cube, coords, "nearest", self.extrapolation_mode
        )

    def regridder(self, src_grid, target_grid):
        """
        Creates a nearest-neighbour regridder to perform regridding from the
        source grid to the target grid.

        Typically you should use :meth:`iris.cube.Cube.regrid` for
        regridding a cube. There are, however, some situations when
        constructing your own regridder is preferable. These are detailed in
        the :ref:`user guide <caching_a_regridder>`.

        Supports lazy regridding. Any
        `chunks <https://docs.dask.org/en/latest/array-chunks.html>`__
        in horizontal dimensions will be combined before regridding.

        Args:

        * src_grid:
            The :class:`~iris.cube.Cube` defining the source grid.
        * target_grid:
            The :class:`~iris.cube.Cube` defining the target grid.

        Returns:
            A callable with the interface:

                `callable(cube)`

            where `cube` is a cube with the same grid as `src_grid`
            that is to be regridded to the `target_grid`.

        """
        return RectilinearRegridder(
            src_grid, target_grid, "nearest", self.extrapolation_mode
        )


class UnstructuredNearest:
    """
    This is a nearest-neighbour regridding scheme for regridding data whose
    horizontal (X- and Y-axis) coordinates are mapped to the *same* dimensions,
    rather than being orthogonal on independent dimensions.

    For latitude-longitude coordinates, the nearest-neighbour distances are
    computed on the sphere, otherwise flat Euclidean distances are used.

    The source X and Y coordinates can have any shape.

    The target grid must be of the "normal" kind, i.e. it has separate,
    1-dimensional X and Y coordinates.

    Source and target XY coordinates must have the same coordinate system,
    which may also be None.
    If any of the XY coordinates are latitudes or longitudes, then they *all*
    must be.  Otherwise, the corresponding X and Y coordinates must have the
    same units in the source and grid cubes.

    .. Note::
        Currently only supports regridding, not interpolation.

    """

    # Note: the argument requirements are simply those of the underlying
    # regridder class,
    # :class:`iris.analysis.trajectory.UnstructuredNearestNeigbourRegridder`.
    def __init__(self):
        """
        Nearest-neighbour interpolation and regridding scheme suitable for
        interpolating or regridding from un-gridded data such as trajectories
        or other data where the X and Y coordinates share the same dimensions.

        """
        pass

    def __repr__(self):
        return "UnstructuredNearest()"

    # TODO: add interpolator usage
    # def interpolator(self, cube):

    def regridder(self, src_cube, target_grid):
        """
        Creates a nearest-neighbour regridder, of the
        :class:`~iris.analysis.trajectory.UnstructuredNearestNeigbourRegridder`
        type, to perform regridding from the source grid to the target grid.

        This can then be applied to any source data with the same structure as
        the original 'src_cube'.

        Typically you should use :meth:`iris.cube.Cube.regrid` for
        regridding a cube. There are, however, some situations when
        constructing your own regridder is preferable. These are detailed in
        the :ref:`user guide <caching_a_regridder>`.

        Does not support lazy regridding.

        Args:

        * src_cube:
            The :class:`~iris.cube.Cube` defining the source grid.
            The X and Y coordinates can have any shape, but must be mapped over
            the same cube dimensions.

        * target_grid:
            The :class:`~iris.cube.Cube` defining the target grid.
            The X and Y coordinates must be one-dimensional dimension
            coordinates, mapped to different dimensions.
            All other cube components are ignored.

        Returns:
            A callable with the interface:

                `callable(cube)`

            where `cube` is a cube with the same grid as `src_cube`
            that is to be regridded to the `target_grid`.

        """
        from iris.analysis.trajectory import (
            UnstructuredNearestNeigbourRegridder,
        )

        return UnstructuredNearestNeigbourRegridder(src_cube, target_grid)


class PointInCell:
    """
    This class describes the point-in-cell regridding scheme for use
    typically with :meth:`iris.cube.Cube.regrid()`.

    Each result datapoint is an average over all source points that fall inside
    that (bounded) target cell.

    The PointInCell regridder can regrid data from a source grid of any
    dimensionality and in any coordinate system.
    The location of each source point is specified by X and Y coordinates
    mapped over the same cube dimensions, aka "grid dimensions" : the grid may
    have any dimensionality.  The X and Y coordinates must also have the same,
    defined coord_system.
    The weights, if specified, must have the same shape as the X and Y
    coordinates.
    The output grid can be any 'normal' XY grid, specified by *separate* X
    and Y coordinates :  That is, X and Y have two different cube dimensions.
    The output X and Y coordinates must also have a common, specified
    coord_system.

    """

    def __init__(self, weights=None):
        """
        Point-in-cell regridding scheme suitable for regridding from a source
        cube with X and Y coordinates all on the same dimensions, to a target
        cube with bounded X and Y coordinates on separate X and Y dimensions.

        Each result datapoint is an average over all source points that fall
        inside that (bounded) target cell.

        Optional Args:

        * weights:
            A :class:`numpy.ndarray` instance that defines the weights
            for the grid cells of the source grid. Must have the same shape
            as the data of the source grid.
            If unspecified, equal weighting is assumed.

        """
        self.weights = weights

    def regridder(self, src_grid, target_grid):
        """
        Creates a point-in-cell regridder to perform regridding from the
        source grid to the target grid.

        Typically you should use :meth:`iris.cube.Cube.regrid` for
        regridding a cube. There are, however, some situations when
        constructing your own regridder is preferable. These are detailed in
        the :ref:`user guide <caching_a_regridder>`.

        Does not support lazy regridding.

        Args:

        * src_grid:
            The :class:`~iris.cube.Cube` defining the source grid.
        * target_grid:
            The :class:`~iris.cube.Cube` defining the target grid.

        Returns:
            A callable with the interface:

                `callable(cube)`

            where `cube` is a cube with the same grid as `src_grid`
            that is to be regridded to the `target_grid`.

        """
        return CurvilinearRegridder(src_grid, target_grid, self.weights)<|MERGE_RESOLUTION|>--- conflicted
+++ resolved
@@ -40,13 +40,10 @@
 from collections.abc import Iterable
 import functools
 from functools import wraps
-<<<<<<< HEAD
+from inspect import getfullargspec
 import itertools
 from numbers import Number
 from typing import Optional, Union
-=======
-from inspect import getfullargspec
->>>>>>> 6b25c3a2
 import warnings
 
 from cf_units import Unit
