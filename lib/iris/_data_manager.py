# Copyright Iris contributors
#
# This file is part of Iris and is released under the BSD license.
# See LICENSE in the root of the repository for full licensing details.
"""Management of common state and behaviour for cube and coordinate data."""

import copy

import numpy as np
import numpy.ma as ma

from iris._lazy_data import as_concrete_data, as_lazy_data, is_lazy_data


class DataManager:
    """Provides a well defined API for management of real or lazy data."""

    def __init__(self, data):
        """Create a data manager for the specified data.

        Parameters
        ----------
        data :
            The :class:`~numpy.ndarray` or :class:`~numpy.ma.core.MaskedArray`
            real data, or :class:`~dask.array.core.Array` lazy data to be
            managed.

        """
        # Initialise the instance.
        self._lazy_array = None
        self._real_array = None

        # Assign the data payload to be managed.
        self.data = data

        # Enforce the manager contract.
        self._assert_axioms()

    def __copy__(self):
        """Forbid :class:`~iris._data_manager.DataManager` instance shallow-copy support."""
        name = type(self).__name__
        emsg = (
            "Shallow-copy of {!r} is not permitted. Use "
            "copy.deepcopy() or {}.copy() instead."
        )
        raise copy.Error(emsg.format(name, name))

    def __deepcopy__(self, memo):
        """Allow :class:`~iris._data_manager.DataManager` instance deepcopy support.

        Parameters
        ----------
        memo : :func:`copy`
            :func:`copy` memo dictionary.

        """
        return self._deepcopy(memo)

    def __eq__(self, other):
        """Perform :class:`~iris._data_manager.DataManager` instance equality.

        Perform :class:`~iris._data_manager.DataManager` instance equality.
        Note that, this is explicitly not a lazy operation and will load any
        lazy payload to determine the equality result.

        Comparison is strict with regards to lazy or real managed payload,
        the realised_dtype, the dtype of the payload, the fill-value and the
        payload content.

        Parameters
        ----------
        other : :class:`~iris._data_manager.DataManager`
            The :class:`~iris._data_manager.DataManager` instance to
            compare with.

        Returns
        -------
        bool

        """
        from iris.util import array_equal

        result = NotImplemented

        if isinstance(other, type(self)):
            result = False
            same_lazy = self.has_lazy_data() == other.has_lazy_data()
            same_dtype = self.dtype == other.dtype
            if same_lazy and same_dtype:
                result = array_equal(self.core_data(), other.core_data())

        return result

    def __ne__(self, other):
        """Perform :class:`~iris._data_manager.DataManager` instance inequality.

        Perform :class:`~iris._data_manager.DataManager` instance inequality.
        Note that, this is explicitly not a lazy operation and will load any
        lazy payload to determine the inequality result.

        Parameters
        ----------
        other : :class:`~iris._data_manager.DataManager`
            The :class:`~iris._data_manager.DataManager` instance to
            compare with.

        Returns
        -------
        bool

        """
        result = self.__eq__(other)

        if result is not NotImplemented:
            result = not result

        return result

    def __repr__(self):
        """Return an string representation of the instance."""
        fmt = "{cls}({data!r})"
        result = fmt.format(data=self.core_data(), cls=type(self).__name__)

        return result

    def _assert_axioms(self):
        """Definition of the manager state, that should never be violated."""
        # Ensure there is a valid data state.
        is_lazy = self._lazy_array is not None
        is_real = self._real_array is not None
        emsg = "Unexpected data state, got {}lazy and {}real data."
        state = is_lazy ^ is_real
        assert state, emsg.format("" if is_lazy else "no ", "" if is_real else "no ")

    def _deepcopy(self, memo, data=None):
        """Perform a deepcopy of the :class:`~iris._data_manager.DataManager` instance.

        Parameters
        ----------
        memo : :func:`copy`
            :func:`copy` memo dictionary.
        data : optional
            Replacement data to substitute the currently managed
            data with.

        Returns
        -------
        :class:`~iris._data_manager.DataManager` instance.

        """
        try:
            if data is None:
                # Copy the managed data.
                if self.has_lazy_data():
                    data = copy.deepcopy(self._lazy_array, memo)
                else:
                    data = self._real_array.copy()
            else:
                # Check that the replacement data is valid relative to
                # the currently managed data.
                dm_check = DataManager(self.core_data())
                dm_check.data = data
                # If the replacement data is valid, then use it but
                # without copying it.
            result = DataManager(data)
        except ValueError as error:
            emsg = "Cannot copy {!r} - {}"
            raise ValueError(emsg.format(type(self).__name__, error))

        return result

    @property
    def data(self):
        """Returns the real data. Any lazy data being managed will be realised.

        Returns
        -------
        :class:`~numpy.ndarray` or :class:`numpy.ma.core.MaskedArray`.

        """
        if self.has_lazy_data():
            try:
                # Realise the lazy data.
                result = as_concrete_data(self._lazy_array)
                # Assign the realised result.
                self._real_array = result
                # Reset the lazy data and the realised dtype.
                self._lazy_array = None
            except MemoryError:
                emsg = (
                    "Failed to realise the lazy data as there was not "
                    "enough memory available.\n"
                    "The data shape would have been {!r} with {!r}.\n "
                    "Consider freeing up variables or indexing the data "
                    "before trying again."
                )
                raise MemoryError(emsg.format(self.shape, self.dtype))

        # Check the manager contract, as the managed data has changed.
        self._assert_axioms()

        return self._real_array

    @data.setter
    def data(self, data):
        """Replace the currently managed data with the specified data.

        Replace the currently managed data with the specified data, which must
        be of an equivalent shape.

        Note that, the only shape promotion permitted is for 0-dimensional
        scalar data to be replaced with a single item 1-dimensional data.

        Parameters
        ----------
        data :
            The :class:`~numpy.ndarray` or :class:`~numpy.ma.core.MaskedArray`
            real data, or :class:`~dask.array.core.Array` lazy data to be
            managed.

        """
        # Ensure we have numpy-like data.
        if not (hasattr(data, "shape") and hasattr(data, "dtype")):
            data = np.asanyarray(data)

        # Determine whether the class instance has been created,
        # as this method is called from within the __init__.
        init_done = self._lazy_array is not None or self._real_array is not None

        if init_done and self.shape != data.shape:
            # The _ONLY_ data reshape permitted is converting a 0-dimensional
            # array i.e. self.shape == () into a 1-dimensional array of length
            # one i.e. data.shape == (1,)
            if self.shape or data.shape != (1,):
                emsg = "Require data with shape {!r}, got {!r}."
                raise ValueError(emsg.format(self.shape, data.shape))

        # Set lazy or real data, and reset the other.
        if is_lazy_data(data):
            self._lazy_array = data
            self._real_array = None
        else:
            if not ma.isMaskedArray(data):
                # Coerce input data to ndarray (including ndarray subclasses).
                data = np.asarray(data)
            if isinstance(data, ma.core.MaskedConstant):
                # Promote to a masked array so that the fill-value is
                # writeable to the data owner.
                data = ma.array(data.data, mask=data.mask, dtype=data.dtype)
            self._lazy_array = None
            self._real_array = data

        # Check the manager contract, as the managed data has changed.
        self._assert_axioms()

    @property
    def dtype(self):
        """The dtype of the realised lazy data or the dtype of the real data."""
        return self.core_data().dtype

    @property
    def ndim(self):
        """The number of dimensions covered by the data being managed."""
        return self.core_data().ndim

    @property
    def shape(self):
        """The shape of the data being managed."""
        return self.core_data().shape

    def copy(self, data=None):
<<<<<<< HEAD
        """Return a deep copy of this :class:`~iris._data_manager.DataManager` instance.
=======
        """Returns a deep copy of this :class:`~iris._data_manager.DataManager` instance.
>>>>>>> d95c9e26

        Parameters
        ----------
        data :
            Replace the data of the copy with this data.

        Returns
        -------
        A copy :class:`~iris._data_manager.DataManager` instance.

        """
        memo = {}
        return self._deepcopy(memo, data=data)

    def core_data(self):
<<<<<<< HEAD
        """If real data is being managed, return the numpy.ndarray or numpy.ma.core.MaskedArray.
=======
        """Provide real data or lazy data.
>>>>>>> d95c9e26

        If real data is being managed, then return the :class:`~numpy.ndarray`
        or :class:`numpy.ma.core.MaskedArray`. Otherwise, return the lazy
        :class:`~dask.array.core.Array`.

        Returns
        -------
        The real or lazy data.

        """
        if self.has_lazy_data():
            result = self._lazy_array
        else:
            result = self._real_array

        return result

    def has_lazy_data(self):
        """Determine whether lazy data is being managed.

        Returns
        -------
        bool

        """
        return self._lazy_array is not None

    def lazy_data(self):
        """Return the lazy representation of the managed data.

        If only real data is being managed, then return a lazy
        representation of that real data.

        Returns
        -------
        :class:`~dask.array.core.Array`

        .. note::
            This method will never realise any lazy data.

        """
        if self.has_lazy_data():
            result = self._lazy_array
        else:
            result = as_lazy_data(self._real_array)

        return result<|MERGE_RESOLUTION|>--- conflicted
+++ resolved
@@ -269,11 +269,7 @@
         return self.core_data().shape
 
     def copy(self, data=None):
-<<<<<<< HEAD
         """Return a deep copy of this :class:`~iris._data_manager.DataManager` instance.
-=======
-        """Returns a deep copy of this :class:`~iris._data_manager.DataManager` instance.
->>>>>>> d95c9e26
 
         Parameters
         ----------
@@ -289,11 +285,7 @@
         return self._deepcopy(memo, data=data)
 
     def core_data(self):
-<<<<<<< HEAD
-        """If real data is being managed, return the numpy.ndarray or numpy.ma.core.MaskedArray.
-=======
         """Provide real data or lazy data.
->>>>>>> d95c9e26
 
         If real data is being managed, then return the :class:`~numpy.ndarray`
         or :class:`numpy.ma.core.MaskedArray`. Otherwise, return the lazy
