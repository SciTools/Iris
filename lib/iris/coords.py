# Copyright Iris contributors
#
# This file is part of Iris and is released under the BSD license.
# See LICENSE in the root of the repository for full licensing details.
"""Definitions of coordinates and other dimensional metadata."""

from abc import ABCMeta, abstractmethod
from collections import namedtuple
from collections.abc import Container
import copy
from functools import lru_cache
from itertools import zip_longest
import operator
import warnings
import zlib

import dask.array as da
import numpy as np
import numpy.ma as ma

from iris._data_manager import DataManager
import iris._lazy_data as _lazy
from iris.common import (
    AncillaryVariableMetadata,
    BaseMetadata,
    CellMeasureMetadata,
    CFVariableMixin,
    CoordMetadata,
    DimCoordMetadata,
    metadata_manager_factory,
)
import iris.exceptions
import iris.time
import iris.util

#: The default value for ignore_axis which controls guess_coord_axis' behaviour
DEFAULT_IGNORE_AXIS = False


class _DimensionalMetadata(CFVariableMixin, metaclass=ABCMeta):
    """Superclass for dimensional metadata."""

    _MODE_ADD = 1
    _MODE_SUB = 2
    _MODE_MUL = 3
    _MODE_DIV = 4
    _MODE_RDIV = 5
    _MODE_SYMBOL = {
        _MODE_ADD: "+",
        _MODE_SUB: "-",
        _MODE_MUL: "*",
        _MODE_DIV: "/",
        _MODE_RDIV: "/",
    }

    # Used by printout methods : __str__ and __repr__
    # Overridden in subclasses : Coord->'points', Connectivity->'indices'
    _values_array_name = "data"

    @abstractmethod
    def __init__(
        self,
        values,
        standard_name=None,
        long_name=None,
        var_name=None,
        units=None,
        attributes=None,
    ):
        """Construct a single dimensional metadata object.

        Parameters
        ----------
        values :
            The values of the dimensional metadata.
        standard_name : optional, default=None
            CF standard name of the dimensional metadata.
        long_name : optional, default=None
            Descriptive name of the dimensional metadata.
        var_name : optional, default=None
            The netCDF variable name for the dimensional metadata.
        units : optional, default=None
            The :class:`~cf_units.Unit` of the dimensional metadata's values.
            Can be a string, which will be converted to a Unit object.
        attributes : optional, default=None
            A dictionary containing other cf and user-defined attributes.

        """
        # Note: this class includes bounds handling code for convenience, but
        # this can only run within instances which are also Coords, because
        # only they may actually have bounds.  This parent class has no
        # bounds-related getter/setter properties, and no bounds keywords in
        # its __init__ or __copy__ methods.  The only bounds-related behaviour
        # it provides is a 'has_bounds()' method, which always returns False.

        # Configure the metadata manager.
        if not hasattr(self, "_metadata_manager"):
            self._metadata_manager = metadata_manager_factory(BaseMetadata)

        #: CF standard name of the quantity that the metadata represents.
        self.standard_name = standard_name

        #: Descriptive name of the metadata.
        self.long_name = long_name

        #: The netCDF variable name for the metadata.
        self.var_name = var_name

        #: Unit of the quantity that the metadata represents.
        self.units = units

        #: Other attributes, including user specified attributes that
        #: have no meaning to Iris.
        self.attributes = attributes

        # Set up DataManager attributes and values.
        self._values_dm = None
        self._values = values
        self._bounds_dm = None  # Only ever set on Coord-derived instances.

    def __getitem__(self, keys):
<<<<<<< HEAD
        """Return a new dimensional metadata whose values are obtained by conventional array indexing.
=======
        """Returns a new dimensional metadata whose values are obtained by conventional array indexing.
>>>>>>> d95c9e26

        .. note::

            Indexing of a circular coordinate results in a non-circular
            coordinate if the overall shape of the coordinate changes after
            indexing.

        """
        # Note: this method includes bounds handling code, but it only runs
        # within Coord type instances, as only these allow bounds to be set.

        # Fetch the values.
        values = self._values_dm.core_data()

        # Index values with the keys.
        _, values = iris.util._slice_data_with_keys(values, keys)

        # Copy values after indexing to avoid making metadata that is a
        # view on another metadata. This will not realise lazy data.
        values = values.copy()

        # If the metadata is a coordinate and it has bounds, repeat the above
        # with the bounds.
        copy_args = {}
        if self.has_bounds():
            bounds = self._bounds_dm.core_data()
            _, bounds = iris.util._slice_data_with_keys(bounds, keys)
            # Pass into the copy method : for Coords, it has a 'bounds' key.
            copy_args["bounds"] = bounds.copy()

        # The new metadata is a copy of the old one with replaced content.
        new_metadata = self.copy(values, **copy_args)

        return new_metadata

    def copy(self, values=None):
        """Return a copy of this dimensional metadata object.

        Parameters
        ----------
        values : optional
            An array of values for the new dimensional metadata object.
            This may be a different shape to the original values array being
            copied.

        """
        # Note: this is overridden in Coord subclasses, to add bounds handling
        # and a 'bounds' keyword.
        new_metadata = copy.deepcopy(self)
        if values is not None:
            new_metadata._values_dm = None
            new_metadata._values = values

        return new_metadata

    @abstractmethod
    def cube_dims(self, cube):
        """Identify the cube dims of any _DimensionalMetadata object.

        Return the dimensions in the cube of a matching _DimensionalMetadata
        object, if any.

        Equivalent to cube.coord_dims(self) for a Coord,
        or cube.cell_measure_dims for a CellMeasure, and so on.
        Simplifies generic code to handle any _DimensionalMetadata objects.

        """
        # Only makes sense for specific subclasses.
        raise NotImplementedError()

    def _sanitise_array(self, src, ndmin):
        if _lazy.is_lazy_data(src):
            # Lazy data : just ensure ndmin requirement.
            ndims_missing = ndmin - src.ndim
            if ndims_missing <= 0:
                result = src
            else:
                extended_shape = tuple([1] * ndims_missing + list(src.shape))
                result = src.reshape(extended_shape)
        else:
            # Real data : a few more things to do in this case.
            # Ensure the array is writeable.
            # NB. Returns the *same object* if src is already writeable.
            result = np.require(src, requirements="W")
            # Ensure the array has enough dimensions.
            # NB. Returns the *same object* if result.ndim >= ndmin
            func = ma.array if ma.isMaskedArray(result) else np.array
            result = func(result, ndmin=ndmin, copy=False)
            # We don't need to copy the data, but we do need to have our
            # own view so we can control the shape, etc.
            result = result.view()
        return result

    @property
    def _values(self):
        """The _DimensionalMetadata values as a NumPy array."""
        return self._values_dm.data.view()

    @_values.setter
    def _values(self, values):
        # Set the values to a new array - as long as it's the same shape.

        # Ensure values has an ndmin of 1 and is either a numpy or lazy array.
        # This will avoid Scalar _DimensionalMetadata with values of shape ()
        # rather than the desired (1,).
        values = self._sanitise_array(values, 1)

        # Set or update DataManager.
        if self._values_dm is None:
            self._values_dm = DataManager(values)
        else:
            self._values_dm.data = values

    def _lazy_values(self):
        """Return a lazy array representing the dimensional metadata values."""
        return self._values_dm.lazy_data()

    def _core_values(self):
<<<<<<< HEAD
        """Value array of this dimensional metadata which may be a NumPy array or a dask array."""
=======
        """The values array of this dimensional metadata which may be a NumPy array or a dask array."""
>>>>>>> d95c9e26
        result = self._values_dm.core_data()
        if not _lazy.is_lazy_data(result):
            result = result.view()

        return result

    def _has_lazy_values(self):
<<<<<<< HEAD
        """Indicate whether the metadata's values array is a lazy dask array or not."""
=======
        """Indicates whether the metadata's values array is a lazy dask array or not."""
>>>>>>> d95c9e26
        return self._values_dm.has_lazy_data()

    def summary(
        self,
        shorten=False,
        max_values=None,
        edgeitems=2,
        linewidth=None,
        precision=None,
        convert_dates=True,
        _section_indices=None,
    ):
        r"""Make a printable text summary.

        Parameters
        ----------
        shorten : bool, default = False
            If True, produce an abbreviated one-line summary.
            If False, produce a multi-line summary, with embedded newlines.
        max_values : int or None, default = None
            If more than this many data values, print truncated data arrays
            instead of full contents.
            If 0, print only the shape.
            The default is 5 if :attr:`shorten`\ =True, or 15 otherwise.
            This overrides ``numpy.get_printoptions['threshold']``\ .
        linewidth : int or None, default = None
            Character-width controlling line splitting of array outputs.
            If unset, defaults to ``numpy.get_printoptions['linewidth']``\ .
        edgeitems : int, default=2
            Controls truncated array output.
            Overrides ``numpy.getprintoptions['edgeitems']``\ .
        precision : int or None, default = None
            Controls number decimal formatting.
            When :attr:`shorten`\ =True this is defaults to 3, in which case it
            overrides ``numpy.get_printoptions()['precision']``\ .
        convert_dates : bool, default = True
            If the units has a calendar, then print array values as date
            strings instead of the actual numbers.

        Returns
        -------
        result : str
            Output text, with embedded newlines when :attr:`shorten`\ =False.

        Notes
        -----
        .. note::
            Arrays are formatted using :meth:`numpy.array2string`. Some aspects
            of the array formatting are controllable in the usual way, via
            :meth:`numpy.printoptions`, but others are overridden as detailed
            above.
            Control of those aspects is still available, but only via the call
            arguments.

        """
        # NOTE: the *private* key "_section_indices" can be set to a dict, to
        # return details of which (line, character) each particular section of
        # the output text begins at.
        # Currently only used by MeshCoord.summary(), which needs this info to
        # modify the result string, for idiosyncratic reasons.

        def array_summary(data, n_max, n_edge, linewidth, precision):
            # Return a text summary of an array.
            # Take account of strings, dates and masked data.
            result = ""
            formatter = None
            if convert_dates and self.units.is_time_reference():
                # Account for dates, if enabled.
                # N.B. a time unit with a long time interval ("months"
                # or "years") cannot be converted to a date using
                # `num2date`, so gracefully fall back to printing
                # values as numbers.
                if not self.units.is_long_time_interval():
                    # Otherwise ... replace all with strings.
                    if ma.is_masked(data):
                        mask = data.mask
                    else:
                        mask = None
                    data = np.array(self.units.num2date(data))
                    data = data.astype(str)
                    # Masked datapoints do not survive num2date.
                    if mask is not None:
                        data = np.ma.masked_array(data, mask)

            if ma.is_masked(data):
                # Masks are not handled by np.array2string, whereas
                # MaskedArray.__str__ is using a private method to convert to
                # objects.
                # Our preferred solution is to convert to strings *and* fill
                # with '--'.   This is not ideal because numbers will not align
                # with a common numeric format, but there is no *public* logic
                # in numpy to arrange that, so let's not overcomplicate.
                # It happens that array2string *also* does not use a common
                # format (width) for strings, but we fix that below...
                data = data.astype(str).filled("--")

            if data.dtype.kind == "U":
                # Strings : N.B. includes all missing data
                # find the longest.
                length = max(len(str(x)) for x in data.flatten())
                # Pre-apply a common formatting width.
                formatter = {"all": lambda x: str(x).ljust(length)}

            result = np.array2string(
                data,
                separator=", ",
                edgeitems=n_edge,
                threshold=n_max,
                max_line_width=linewidth,
                formatter=formatter,
                precision=precision,
            )

            return result

        units_str = str(self.units)
        if self.units.calendar and not shorten:
            units_str += f", {self.units.calendar} calendar"
        title_str = f"{self.name()} / ({units_str})"
        cls_str = type(self).__name__
        shape_str = str(self.shape)

        # Implement conditional defaults for control args.
        if max_values is None:
            max_values = 5 if shorten else 15
        precision = 3 if shorten else None
        n_indent = 4
        indent = " " * n_indent
        newline_indent = "\n" + indent
        if linewidth is not None:
            given_array_width = linewidth
        else:
            given_array_width = np.get_printoptions()["linewidth"]
        using_array_width = given_array_width - n_indent * 2
        # Make a printout of the main data array (or maybe not, if lazy).
        if self._has_lazy_values():
            data_str = "<lazy>"
        elif max_values == 0:
            data_str = "[...]"
        else:
            data_str = array_summary(
                self._values,
                n_max=max_values,
                n_edge=edgeitems,
                linewidth=using_array_width,
                precision=precision,
            )

        # The output under construction, divided into lines for convenience.
        output_lines = [""]

        def add_output(text, section=None):
            # Append output text and record locations of named 'sections'
            if section and _section_indices is not None:
                # defined a named 'section', recording the current line number
                # and character position as its start position
                i_line = len(output_lines) - 1
                i_char = len(output_lines[-1])
                _section_indices[section] = (i_line, i_char)
            # Split the text-to-add into lines
            lines = text.split("\n")
            # Add initial text (before first '\n') to the current line
            output_lines[-1] += lines[0]
            # Add subsequent lines as additional output lines
            for line in lines[1:]:
                output_lines.append(line)  # Add new lines

        if shorten:
            add_output(f"<{cls_str}: ")
            add_output(f"{title_str}  ", section="title")

            if data_str != "<lazy>":
                # Flatten to a single line, reducing repeated spaces.
                def flatten_array_str(array_str):
                    array_str = array_str.replace("\n", " ")
                    array_str = array_str.replace("\t", " ")
                    while "  " in array_str:
                        array_str = array_str.replace("  ", " ")
                    return array_str

                data_str = flatten_array_str(data_str)
                # Adjust maximum-width to allow for the title width in the
                # repr form.
                current_line_len = len(output_lines[-1])
                using_array_width = given_array_width - current_line_len
                # Work out whether to include a summary of the data values
                if len(data_str) > using_array_width:
                    # Make one more attempt, printing just the *first* point,
                    # as this is useful for dates.
                    data_str = data_str = array_summary(
                        self._values[:1],
                        n_max=max_values,
                        n_edge=edgeitems,
                        linewidth=using_array_width,
                        precision=precision,
                    )
                    data_str = flatten_array_str(data_str)
                    data_str = data_str[:-1] + ", ...]"
                    if len(data_str) > using_array_width:
                        # Data summary is still too long : replace with array
                        # "placeholder" representation.
                        data_str = "[...]"

            if self.has_bounds():
                data_str += "+bounds"

            if self.shape != (1,):
                # Anything non-scalar : show shape as well.
                data_str += f"  shape{shape_str}"

            # single-line output in 'shorten' mode
            add_output(f"{data_str}>", section="data")

        else:
            # Long (multi-line) output format.
            add_output(f"{cls_str} :  ")
            add_output(f"{title_str}", section="title")

            def reindent_data_string(text, n_indent):
                lines = [line for line in text.split("\n")]
                indent = " " * (n_indent - 1)  # allow 1 for the initial '['
                # Indent all but the *first* line.
                line_1, rest_lines = lines[0], lines[1:]
                rest_lines = ["\n" + indent + line for line in rest_lines]
                result = line_1 + "".join(rest_lines)
                return result

            data_array_str = reindent_data_string(data_str, 2 * n_indent)

            # NOTE: actual section name is variable here : data/points/indices
            data_text = f"{self._values_array_name}: "
            if "\n" in data_array_str:
                # Put initial '[' here, and the rest on subsequent lines
                data_text += "[" + newline_indent + indent + data_array_str[1:]
            else:
                # All on one line
                data_text += data_array_str

            # N.B. indent section and record section start after that
            add_output(newline_indent)
            add_output(data_text, section="data")

            if self.has_bounds():
                # Add a bounds section : basically just like the 'data'.
                if self._bounds_dm.has_lazy_data():
                    bounds_array_str = "<lazy>"
                elif max_values == 0:
                    bounds_array_str = "[...]"
                else:
                    bounds_array_str = array_summary(
                        self._bounds_dm.data,
                        n_max=max_values,
                        n_edge=edgeitems,
                        linewidth=using_array_width,
                        precision=precision,
                    )
                    bounds_array_str = reindent_data_string(
                        bounds_array_str, 2 * n_indent
                    )

                bounds_text = "bounds: "
                if "\n" in bounds_array_str:
                    # Put initial '[' here, and the rest on subsequent lines
                    bounds_text += "[" + newline_indent + indent + bounds_array_str[1:]
                else:
                    # All on one line
                    bounds_text += bounds_array_str

                # N.B. indent section and record section start after that
                add_output(newline_indent)
                add_output(bounds_text, section="bounds")

            if self.has_bounds():
                shape_str += f"  bounds{self._bounds_dm.shape}"

            # Add shape section (always)
            add_output(newline_indent)
            add_output(f"shape: {shape_str}", section="shape")

            # Add dtype section (always)
            add_output(newline_indent)
            add_output(f"dtype: {self.dtype}", section="dtype")

            for name in self._metadata_manager._fields:
                if name == "units":
                    # This was already included in the header line
                    continue
                val = getattr(self, name, None)
                if isinstance(val, Container):
                    # Don't print empty containers, like attributes={}
                    show = bool(val)
                else:
                    # Don't print properties when not present, or set to None,
                    # or False.
                    # This works OK as long as we are happy to treat all
                    # boolean properties as 'off' when False :  Which happens to
                    # work for all those defined so far.
                    show = val is not None and val is not False
                if show:
                    if name == "attributes":
                        # Use a multi-line form for this.
                        add_output(newline_indent)
                        add_output("attributes:", section="attributes")
                        max_attname_len = max(len(attr) for attr in val.keys())
                        for attrname, attrval in val.items():
                            attrname = attrname.ljust(max_attname_len)
                            if isinstance(attrval, str):
                                # quote strings
                                attrval = repr(attrval)
                                # and abbreviate really long ones
                                attrval = iris.util.clip_string(attrval)
                            attr_string = f"{attrname}  {attrval}"
                            add_output(newline_indent + indent + attr_string)
                    else:
                        # add a one-line section for this property
                        # (aka metadata field)
                        add_output(newline_indent)
                        add_output(f"{name}: {val!r}", section=name)

        return "\n".join(output_lines)

    def __str__(self):
        return self.summary()

    def __repr__(self):
        return self.summary(shorten=True)

    def __eq__(self, other):
        # Note: this method includes bounds handling code, but it only runs
        #  within Coord type instances, as only these allow bounds to be set.

        eq = NotImplemented
        # If the other object has a means of getting its definition, then do
        #  the comparison, otherwise return a NotImplemented to let Python try
        #  to resolve the operator elsewhere.
        if hasattr(other, "metadata"):
            # metadata comparison
            eq = self.metadata == other.metadata
            # data values comparison
            if eq and eq is not NotImplemented:
                eq = iris.util.array_equal(
                    self._core_values(), other._core_values(), withnans=True
                )

            # Also consider bounds, if we have them.
            # (N.B. though only Coords can ever actually *have* bounds).
            if eq and eq is not NotImplemented:
                if self.has_bounds() and other.has_bounds():
                    eq = iris.util.array_equal(
                        self.core_bounds(), other.core_bounds(), withnans=True
                    )
                else:
                    eq = not self.has_bounds() and not other.has_bounds()

        return eq

    def __ne__(self, other):
        result = self.__eq__(other)
        if result is not NotImplemented:
            result = not result
        return result

    # Must supply __hash__ as Python 3 does not enable it if __eq__ is defined.
    # NOTE: Violates "objects which compare equal must have the same hash".
    # We ought to remove this, as equality of two dimensional metadata can
    # *change*, so they really should not be hashable.
    # However, current code needs it, e.g. so we can put them in sets.
    # Fixing it will require changing those uses.  See #962 and #1772.
    def __hash__(self):
        return hash(id(self))

    def __binary_operator__(self, other, mode_constant):
        """Perform common code which is called by add, sub, mul and div.

        Mode constant is one of ADD, SUB, MUL, DIV, RDIV

        .. note::

            The unit is *not* changed when doing scalar operations on a
            metadata object. This means that a metadata object which represents
            "10 meters" when multiplied by a scalar i.e. "1000" would result in
            a metadata object of "10000 meters". An alternative approach could
            be taken to multiply the *unit* by 1000 and the resultant metadata
            object would represent "10 kilometers".

        """
        # Note: this method includes bounds handling code, but it only runs
        # within Coord type instances, as only these allow bounds to be set.

        if isinstance(other, _DimensionalMetadata):
            emsg = (
                f"{self.__class__.__name__} "
                f"{self._MODE_SYMBOL[mode_constant]} "
                f"{other.__class__.__name__}"
            )
            raise iris.exceptions.NotYetImplementedError(emsg)

        if isinstance(other, (int, float, np.number)):

            def op(values):
                if mode_constant == self._MODE_ADD:
                    new_values = values + other
                elif mode_constant == self._MODE_SUB:
                    new_values = values - other
                elif mode_constant == self._MODE_MUL:
                    new_values = values * other
                elif mode_constant == self._MODE_DIV:
                    new_values = values / other
                elif mode_constant == self._MODE_RDIV:
                    new_values = other / values
                return new_values

            new_values = op(self._values_dm.core_data())
            result = self.copy(new_values)

            if self.has_bounds():
                result.bounds = op(self._bounds_dm.core_data())
        else:
            # must return NotImplemented to ensure invocation of any
            # associated reflected operator on the "other" operand
            # see https://docs.python.org/3/reference/datamodel.html#emulating-numeric-types
            result = NotImplemented

        return result

    def __add__(self, other):
        return self.__binary_operator__(other, self._MODE_ADD)

    def __sub__(self, other):
        return self.__binary_operator__(other, self._MODE_SUB)

    def __mul__(self, other):
        return self.__binary_operator__(other, self._MODE_MUL)

    def __div__(self, other):
        return self.__binary_operator__(other, self._MODE_DIV)

    def __truediv__(self, other):
        return self.__binary_operator__(other, self._MODE_DIV)

    __radd__ = __add__

    def __rsub__(self, other):
        return (-self) + other

    def __rdiv__(self, other):
        return self.__binary_operator__(other, self._MODE_RDIV)

    def __rtruediv__(self, other):
        return self.__binary_operator__(other, self._MODE_RDIV)

    __rmul__ = __mul__

    def __neg__(self):
        values = -self._core_values()
        copy_args = {}
        if self.has_bounds():
            copy_args["bounds"] = -self.core_bounds()
        return self.copy(values, **copy_args)

    def convert_units(self, unit):
        """Change the units, converting the values of the metadata."""
        # If the coord has units convert the values in points (and bounds if
        # present).
        # Note: this method includes bounds handling code, but it only runs
        # within Coord type instances, as only these allow bounds to be set.
        if self.units.is_unknown():
            raise iris.exceptions.UnitConversionError(
                "Cannot convert from unknown units. "
                'The "units" attribute may be set directly.'
            )

        # Set up a delayed conversion for use if either values or bounds (if
        # present) are lazy.
        # Make fixed copies of old + new units for a delayed conversion.
        old_unit = self.units
        new_unit = unit

        # Define a delayed conversion operation (i.e. a callback).
        def pointwise_convert(values):
            return old_unit.convert(values, new_unit)

        if self._has_lazy_values():
            new_values = _lazy.lazy_elementwise(self._lazy_values(), pointwise_convert)
        else:
            new_values = self.units.convert(self._values, unit)
        self._values = new_values
        if self.has_bounds():
            if self.has_lazy_bounds():
                new_bounds = _lazy.lazy_elementwise(
                    self.lazy_bounds(), pointwise_convert
                )
            else:
                new_bounds = self.units.convert(self.bounds, unit)
            self.bounds = new_bounds
        self.units = unit

    def is_compatible(self, other, ignore=None):
        """Return whether the current dimensional metadata object is compatible with another."""
        compatible = self.name() == other.name() and self.units == other.units

        if compatible:
            common_keys = set(self.attributes).intersection(other.attributes)
            if ignore is not None:
                if isinstance(ignore, str):
                    ignore = (ignore,)
                common_keys = common_keys.difference(ignore)
            for key in common_keys:
                if np.any(self.attributes[key] != other.attributes[key]):
                    compatible = False
                    break

        return compatible

    @property
    def dtype(self):
        """The NumPy dtype of the current dimensional metadata object, as specified by its values."""
        return self._values_dm.dtype

    @property
    def ndim(self):
        """Return the number of dimensions of the current dimensional metadata object."""
        return self._values_dm.ndim

    def has_bounds(self):
<<<<<<< HEAD
        """Indicate whether the current dimensional metadata object has a bounds array."""
=======
        """Indicates whether the current dimensional metadata object has a bounds array."""
>>>>>>> d95c9e26
        # Allows for code to handle unbounded dimensional metadata agnostic of
        # whether the metadata is a coordinate or not.
        return False

    @property
    def shape(self):
        """The fundamental shape of the metadata, expressed as a tuple."""
        return self._values_dm.shape

    def xml_element(self, doc):
<<<<<<< HEAD
        """Create :class:`xml.dom.minidom.Element` that describes :class:`_DimensionalMetadata`.
=======
        """Create XML element.
>>>>>>> d95c9e26

        Create the :class:`xml.dom.minidom.Element` that describes this
        :class:`_DimensionalMetadata`.

        Parameters
        ----------
        doc :
            The parent :class:`xml.dom.minidom.Document`.

        Returns
        -------
        :class:`xml.dom.minidom.Element`
            :class:`xml.dom.minidom.Element` that will describe this
            :class:`_DimensionalMetadata`.

        """
        # Create the XML element as the camelCaseEquivalent of the
        # class name.
        element_name = type(self).__name__
        element_name = element_name[0].lower() + element_name[1:]
        element = doc.createElement(element_name)

        element.setAttribute("id", self._xml_id())

        if self.standard_name:
            element.setAttribute("standard_name", str(self.standard_name))
        if self.long_name:
            element.setAttribute("long_name", str(self.long_name))
        if self.var_name:
            element.setAttribute("var_name", str(self.var_name))
        element.setAttribute("units", repr(self.units))
        if isinstance(self, Coord):
            if self.climatological:
                element.setAttribute("climatological", str(self.climatological))
        if self.attributes:
            attributes_element = doc.createElement("attributes")
            for name in sorted(self.attributes.keys()):
                attribute_element = doc.createElement("attribute")
                attribute_element.setAttribute("name", name)
                attribute_element.setAttribute("value", str(self.attributes[name]))
                attributes_element.appendChild(attribute_element)
            element.appendChild(attributes_element)

        if isinstance(self, Coord):
            if self.coord_system:
                element.appendChild(self.coord_system.xml_element(doc))

        # Add the values
        element.setAttribute("value_type", str(self._value_type_name()))
        element.setAttribute("shape", str(self.shape))

        # The values are referred to "points" of a coordinate and "data"
        # otherwise.
        if isinstance(self, Coord):
            values_term = "points"
        # TODO: replace with isinstance(self, Connectivity) once Connectivity
        # is re-integrated here (currently in experimental.ugrid).
        elif hasattr(self, "indices"):
            values_term = "indices"
        else:
            values_term = "data"
        element.setAttribute(values_term, self._xml_array_repr(self._values))

        return element

    def _xml_id_extra(self, unique_value):
        return unique_value

    def _xml_id(self):
        # Returns a consistent, unique string identifier for this coordinate.
        unique_value = b""
        if self.standard_name:
            unique_value += self.standard_name.encode("utf-8")
        unique_value += b"\0"
        if self.long_name:
            unique_value += self.long_name.encode("utf-8")
        unique_value += b"\0"
        unique_value += str(self.units).encode("utf-8") + b"\0"
        for k, v in sorted(self.attributes.items()):
            unique_value += (str(k) + ":" + str(v)).encode("utf-8") + b"\0"
        # Extra modifications to unique_value that are specialised in child
        # classes
        unique_value = self._xml_id_extra(unique_value)
        # Mask to ensure consistency across Python versions & platforms.
        crc = zlib.crc32(unique_value) & 0xFFFFFFFF
        return "%08x" % (crc,)

    @staticmethod
    def _xml_array_repr(data):
        if hasattr(data, "to_xml_attr"):
            result = data._values.to_xml_attr()
        else:
            result = iris.util.format_array(data)
        return result

    def _value_type_name(self):
<<<<<<< HEAD
        """Provide a simple name for the data type of the dimensional metadata values."""
=======
        """A simple, readable name for the data type of the dimensional metadata values."""
>>>>>>> d95c9e26
        dtype = self._core_values().dtype
        kind = dtype.kind
        if kind in "SU":
            # Establish the basic type name for 'string' type data.
            if kind == "S":
                value_type_name = "bytes"
            else:
                value_type_name = "string"
        else:
            value_type_name = dtype.name

        return value_type_name


class AncillaryVariable(_DimensionalMetadata):
    def __init__(
        self,
        data,
        standard_name=None,
        long_name=None,
        var_name=None,
        units=None,
        attributes=None,
    ):
        """Construct a single ancillary variable.

        Parameters
        ----------
        data :
            The values of the ancillary variable.
        standard_name : optional, default=None
            CF standard name of the ancillary variable.
        long_name : optional, default=None
            Descriptive name of the ancillary variable.
        var_name : optional, default=None
            The netCDF variable name for the ancillary variable.
        units : optional, default=None
            The :class:`~cf_units.Unit` of the ancillary variable's values.
            Can be a string, which will be converted to a Unit object.
        attributes : optional, default=None
            A dictionary containing other cf and user-defined attributes.

        """
        # Configure the metadata manager.
        if not hasattr(self, "_metadata_manager"):
            self._metadata_manager = metadata_manager_factory(AncillaryVariableMetadata)

        super().__init__(
            values=data,
            standard_name=standard_name,
            long_name=long_name,
            var_name=var_name,
            units=units,
            attributes=attributes,
        )

    @property
    def data(self):
        return self._values

    @data.setter
    def data(self, data):
        self._values = data

    def lazy_data(self):
        """Return a lazy array representing the ancillary variable's data.

        Accessing this method will never cause the data values to be loaded.
        Similarly, calling methods on, or indexing, the returned Array
        will not cause the ancillary variable to have loaded data.

        If the data have already been loaded for the ancillary variable, the
        returned Array will be a new lazy array wrapper.

        Returns
        -------
        A lazy array, representing the ancillary variable data array.

        """
        return super()._lazy_values()

    def core_data(self):
<<<<<<< HEAD
        """Core data array at the core of this ancillary variable.
=======
        """The data array at the core of this ancillary variable.
>>>>>>> d95c9e26

        The data array at the core of this ancillary variable, which may be a
        NumPy array or a dask array.

        """
        return super()._core_values()

    def has_lazy_data(self):
<<<<<<< HEAD
        """Indicate whether the ancillary variable's data array is a lazy dask array or not."""
=======
        """Indicates whether the ancillary variable's data array is a lazy dask array or not."""
>>>>>>> d95c9e26
        return super()._has_lazy_values()

    def cube_dims(self, cube):
        """Return the cube dimensions of this AncillaryVariable.

        Equivalent to "cube.ancillary_variable_dims(self)".

        """
        return cube.ancillary_variable_dims(self)


class CellMeasure(AncillaryVariable):
    """A CF Cell Measure, providing area or volume properties of a cell.

    A CF Cell Measure, providing area or volume properties of a cell
    where these cannot be inferred from the Coordinates and
    Coordinate Reference System.

    """

    def __init__(
        self,
        data,
        standard_name=None,
        long_name=None,
        var_name=None,
        units=None,
        attributes=None,
        measure=None,
    ):
        """Construct a single cell measure.

        Parameters
        ----------
        data :
            The values of the measure for each cell.
            Either a 'real' array (:class:`numpy.ndarray`) or a 'lazy' array
            (:class:`dask.array.Array`).
        standard_name : optional, default=None
            CF standard name of the coordinate.
        long_name : optional, default=None
            Descriptive name of the coordinate.
        var_name : optional, default=None
            The netCDF variable name for the coordinate.
        units : optional, default=None
            The :class:`~cf_units.Unit` of the coordinate's values.
            Can be a string, which will be converted to a Unit object.
        attributes : optional, default=None
            A dictionary containing other CF and user-defined attributes.
        measure : optional
            A string describing the type of measure. Supported values are
            'area' and 'volume'. The default is 'area'.

        """
        # Configure the metadata manager.
        self._metadata_manager = metadata_manager_factory(CellMeasureMetadata)

        super().__init__(
            data=data,
            standard_name=standard_name,
            long_name=long_name,
            var_name=var_name,
            units=units,
            attributes=attributes,
        )

        if measure is None:
            measure = "area"

        #: String naming the measure type.
        self.measure = measure

    @property
    def measure(self):
        return self._metadata_manager.measure

    @measure.setter
    def measure(self, measure):
        if measure not in ["area", "volume"]:
            emsg = f"measure must be 'area' or 'volume', got {measure!r}"
            raise ValueError(emsg)
        self._metadata_manager.measure = measure

    def cube_dims(self, cube):
        """Return the cube dimensions of this CellMeasure.

        Equivalent to "cube.cell_measure_dims(self)".

        """
        return cube.cell_measure_dims(self)

    def xml_element(self, doc):
        """Create the :class:`xml.dom.minidom.Element` that describes this :class:`CellMeasure`.

        Parameters
        ----------
        doc :
            The parent :class:`xml.dom.minidom.Document`.

        Returns
        -------
        :class:`xml.dom.minidom.Element`
            The :class:`xml.dom.minidom.Element` that describes this
            :class:`CellMeasure`.

        """
        # Create the XML element as the camelCaseEquivalent of the
        # class name
        element = super().xml_element(doc=doc)

        # Add the 'measure' property
        element.setAttribute("measure", self.measure)

        return element


class CoordExtent(
    namedtuple(
        "_CoordExtent",
        [
            "name_or_coord",
            "minimum",
            "maximum",
            "min_inclusive",
            "max_inclusive",
        ],
    )
):
    """Defines a range of values for a coordinate."""

    def __new__(
        cls,
        name_or_coord,
        minimum,
        maximum,
        min_inclusive=True,
        max_inclusive=True,
    ):
        """Create a CoordExtent for the specified coordinate and range of values.

        Parameters
        ----------
        name_or_coord :
            Either a coordinate name or a coordinate, as defined in
            :meth:`iris.cube.Cube.coords()`.
        minimum :
            The minimum value of the range to select.
        maximum :
            The maximum value of the range to select.
        min_inclusive : optional
            If True, coordinate values equal to `minimum` will be included
            in the selection. Default is True.
        max_inclusive : optional
            If True, coordinate values equal to `maximum` will be included
            in the selection. Default is True.

        """
        return super().__new__(
            cls, name_or_coord, minimum, maximum, min_inclusive, max_inclusive
        )

    __slots__ = ()


# Coordinate cell styles. Used in plot and cartography.
POINT_MODE = 0
BOUND_MODE = 1

BOUND_POSITION_START = 0
BOUND_POSITION_MIDDLE = 0.5
BOUND_POSITION_END = 1


def _get_2d_coord_bound_grid(bounds):
    """Create a grid using the bounds of a 2D coordinate with 4 sided cells.

    Assumes that the four vertices of the cells are in an anti-clockwise order
    (bottom-left, bottom-right, top-right, top-left).

    Selects the zeroth vertex of each cell. A final column is added, which
    contains the first vertex of the cells in the final column. A final row
    is added, which contains the third vertex of all the cells in the final
    row, except for in the final column where it uses the second vertex.
    e.g.
    # 0-0-0-0-1
    # 0-0-0-0-1
    # 3-3-3-3-2

    Parameters
    ----------
    bounds : array
        Coordinate bounds array of shape (Y, X, 4)

    Returns
    -------
    array
        Grid of shape (Y+1, X+1)

    """
    # Check bds has the shape (ny, nx, 4)
    if not (bounds.ndim == 3 and bounds.shape[-1] == 4):
        raise ValueError(
            "Bounds for 2D coordinates must be 3-dimensional and "
            "have 4 bounds per point."
        )

    bounds_shape = bounds.shape
    result = np.zeros((bounds_shape[0] + 1, bounds_shape[1] + 1))

    result[:-1, :-1] = bounds[:, :, 0]
    result[:-1, -1] = bounds[:, -1, 1]
    result[-1, :-1] = bounds[-1, :, 3]
    result[-1, -1] = bounds[-1, -1, 2]

    return result


class Cell(namedtuple("Cell", ["point", "bound"])):
<<<<<<< HEAD
    """An immutable representation of a single cell of a coordinate.
=======
    """A coordinate cell containing a single point, or point and bounds.
>>>>>>> d95c9e26

    An immutable representation of a single cell of a coordinate, including the
    sample point and/or boundary position.

    Notes on cell comparison:

    Cells are compared in two ways, depending on whether they are
    compared to another Cell, or to a number/string.

    Cell-Cell comparison is defined to produce a strict ordering. If
    two cells are not exactly equal (i.e. including whether they both
    define bounds or not) then they will have a consistent relative
    order.

    Cell-number and Cell-string comparison is defined to support
    Constraint matching. The number/string will equal the Cell if, and
    only if, it is within the Cell (including on the boundary). The
    relative comparisons (lt, le, ..) are defined to be consistent with
    this interpretation. So for a given value `n` and Cell `cell`, only
    one of the following can be true:

    |    n < cell
    |    n == cell
    |    n > cell

    Similarly, `n <= cell` implies either `n < cell` or `n == cell`.
    And `n >= cell` implies either `n > cell` or `n == cell`.

    """

    # This subclass adds no attributes.
    __slots__ = ()

    # Make this class's comparison operators override those of numpy
    __array_priority__ = 100

    def __new__(cls, point=None, bound=None):
        """Construct a Cell from point or point-and-bound information."""
        if point is None:
            raise ValueError("Point must be defined.")

        if bound is not None:
            bound = tuple(bound)

        if isinstance(point, np.ndarray):
            point = tuple(point.flatten())

        if isinstance(point, (tuple, list)):
            if len(point) != 1:
                raise ValueError(
                    "Point may only be a list or tuple if it has length 1."
                )
            point = point[0]

        return super().__new__(cls, point, bound)

    def __mod__(self, mod):
        point = self.point
        bound = self.bound
        if point is not None:
            point = point % mod
        if bound is not None:
            bound = tuple([val % mod for val in bound])
        return Cell(point, bound)

    def __add__(self, mod):
        point = self.point
        bound = self.bound
        if point is not None:
            point = point + mod
        if bound is not None:
            bound = tuple([val + mod for val in bound])
        return Cell(point, bound)

    def __hash__(self):
        # See __eq__ for the definition of when two cells are equal.
        if self.bound is None:
            return hash(self.point)
        bound = self.bound
        rbound = bound[::-1]
        if rbound < bound:
            bound = rbound
        return hash((self.point, bound))

    def __eq__(self, other):
<<<<<<< HEAD
        """Compare Cell equality depending on the type of the object to be compared."""
=======
        """Compares Cell equality depending on the type of the object to be compared."""
>>>>>>> d95c9e26
        if isinstance(other, (int, float, np.number)) or hasattr(other, "timetuple"):
            if self.bound is not None:
                return self.contains_point(other)
            else:
                return self.point == other
        elif isinstance(other, Cell):
            return (self.point == other.point) and (
                self.bound == other.bound or self.bound == other.bound[::-1]
            )
        elif (
            isinstance(other, str)
            and self.bound is None
            and isinstance(self.point, str)
        ):
            return self.point == other
        else:
            return NotImplemented

    # Must supply __ne__, Python does not defer to __eq__ for negative equality
    def __ne__(self, other):
        result = self.__eq__(other)
        if result is not NotImplemented:
            result = not result
        return result

    def __common_cmp__(self, other, operator_method):
<<<<<<< HEAD
        """Perform common methods for rich comparison operators.
=======
        """Common equality comparison.
>>>>>>> d95c9e26

        Common method called by the rich comparison operators. The method of
        checking equality depends on the type of the object to be compared.

        Cell vs Cell comparison is used to define a strict order.
        Non-Cell vs Cell comparison is used to define Constraint matching.

        """
        if (isinstance(other, list) and len(other) == 1) or (
            isinstance(other, np.ndarray) and other.shape == (1,)
        ):
            other = other[0]
        if isinstance(other, np.ndarray) and other.shape == ():
            other = float(other)
        if not (
            isinstance(other, (int, float, np.number, Cell))
            or hasattr(other, "timetuple")
        ):
            raise TypeError("Unexpected type of other {}.".format(type(other)))
        if operator_method not in (
            operator.gt,
            operator.lt,
            operator.ge,
            operator.le,
        ):
            raise ValueError("Unexpected operator_method")

        if isinstance(other, Cell):
            # Cell vs Cell comparison for providing a strict sort order
            if self.bound is None:
                if other.bound is None:
                    # Point vs point
                    # - Simple ordering
                    result = operator_method(self.point, other.point)
                else:
                    # Point vs point-and-bound
                    # - Simple ordering of point values, but if the two
                    #   points are equal, we make the arbitrary choice
                    #   that the point-only Cell is defined as less than
                    #   the point-and-bound Cell.
                    if self.point == other.point:
                        result = operator_method in (operator.lt, operator.le)
                    else:
                        result = operator_method(self.point, other.point)
            else:
                if other.bound is None:
                    # Point-and-bound vs point
                    # - Simple ordering of point values, but if the two
                    #   points are equal, we make the arbitrary choice
                    #   that the point-only Cell is defined as less than
                    #   the point-and-bound Cell.
                    if self.point == other.point:
                        result = operator_method in (operator.gt, operator.ge)
                    else:
                        result = operator_method(self.point, other.point)
                else:
                    # Point-and-bound vs point-and-bound
                    # - Primarily ordered on minimum-bound. If the
                    #   minimum-bounds are equal, then ordered on
                    #   maximum-bound. If the maximum-bounds are also
                    #   equal, then ordered on point values.
                    if self.bound[0] == other.bound[0]:
                        if self.bound[1] == other.bound[1]:
                            result = operator_method(self.point, other.point)
                        else:
                            result = operator_method(self.bound[1], other.bound[1])
                    else:
                        result = operator_method(self.bound[0], other.bound[0])
        else:
            # Cell vs number (or string, or datetime-like) for providing
            # Constraint behaviour.
            if self.bound is None:
                # Point vs number
                # - Simple matching
                me = self.point
            else:
                # Point-and-bound vs number
                # - Match if "within" the Cell
                if operator_method in [operator.gt, operator.le]:
                    me = min(self.bound)
                else:
                    me = max(self.bound)

            result = operator_method(me, other)

        return result

    def __ge__(self, other):
        return self.__common_cmp__(other, operator.ge)

    def __le__(self, other):
        return self.__common_cmp__(other, operator.le)

    def __gt__(self, other):
        return self.__common_cmp__(other, operator.gt)

    def __lt__(self, other):
        return self.__common_cmp__(other, operator.lt)

    def __str__(self):
        if self.bound is not None:
            return repr(self)
        else:
            return str(self.point)

    def contains_point(self, point):
        """For a bounded cell, returns whether the given point lies within the bounds.

        .. note:: The test carried out is equivalent to min(bound)
                  <= point <= max(bound).

        """
        if self.bound is None:
            raise ValueError("Point cannot exist inside an unbounded cell.")
        return np.min(self.bound) <= point <= np.max(self.bound)


class Coord(_DimensionalMetadata):
    """Abstract base class for coordinates."""

    _values_array_name = "points"

    @abstractmethod
    def __init__(
        self,
        points,
        standard_name=None,
        long_name=None,
        var_name=None,
        units=None,
        bounds=None,
        attributes=None,
        coord_system=None,
        climatological=False,
    ):
        """Coordinate abstract base class.

        As of ``v3.0.0`` you **cannot** create an instance of :class:`Coord`.

        Parameters
        ----------
        points :
            The values (or value in the case of a scalar coordinate) for each
            cell of the coordinate.
        standard_name : optional, default=None
            CF standard name of the coordinate.
        long_name : optional, default=None
            Descriptive name of the coordinate.
        var_name : optional, default=None
            The netCDF variable name for the coordinate.
        units : optional, default=None
            The :class:`~cf_units.Unit` of the coordinate's values.
            Can be a string, which will be converted to a Unit object.
        bounds : optional, default=None
            An array of values describing the bounds of each cell. Given n
            bounds for each cell, the shape of the bounds array should be
            points.shape + (n,). For example, a 1D coordinate with 100 points
            and two bounds per cell would have a bounds array of shape
            (100, 2)
            Note if the data is a climatology, `climatological`
            should be set.
        attributes : optional, default=None
            A dictionary containing other CF and user-defined attributes.
        coord_system : optional, default=None
            A :class:`~iris.coord_systems.CoordSystem` representing the
            coordinate system of the coordinate,
            e.g., a :class:`~iris.coord_systems.GeogCS` for a longitude coordinate.
        climatological : bool, optional, default=False
            When True: the coordinate is a NetCDF climatological time axis.
            When True: saving in NetCDF will give the coordinate variable a
            'climatology' attribute and will create a boundary variable called
            '<coordinate-name>_climatology' in place of a standard bounds
            attribute and bounds variable.
            Will set to True when a climatological time axis is loaded
            from NetCDF.
            Always False if no bounds exist.

        """
        # Configure the metadata manager.
        if not hasattr(self, "_metadata_manager"):
            self._metadata_manager = metadata_manager_factory(CoordMetadata)

        super().__init__(
            values=points,
            standard_name=standard_name,
            long_name=long_name,
            var_name=var_name,
            units=units,
            attributes=attributes,
        )

        #: Relevant coordinate system (if any).
        self.coord_system = coord_system

        # Set up bounds DataManager attributes and the bounds values.
        self._bounds_dm = None
        self.bounds = bounds
        self.climatological = climatological

        self._ignore_axis = DEFAULT_IGNORE_AXIS

    def copy(self, points=None, bounds=None):
        """Return a copy of this coordinate.

        points :
            A points array for the new coordinate.
            This may be a different shape to the points of the coordinate
            being copied.
        bounds :
            A bounds array for the new coordinate.
            Given n bounds for each cell, the shape of the bounds array
            should be points.shape + (n,). For example, a 1d coordinate
            with 100 points and two bounds per cell would have a bounds
            array of shape (100, 2).

        Notes
        -----
        .. note:: If the points argument is specified and bounds are not, the
                  resulting coordinate will have no bounds.

        """
        if points is None and bounds is not None:
            raise ValueError("If bounds are specified, points must also be specified")

        new_coord = super().copy(values=points)
        if points is not None:
            # Regardless of whether bounds are provided as an argument, new
            # points will result in new bounds, discarding those copied from
            # self.
            new_coord.bounds = bounds

        # The state of ignore_axis is controlled by the coordinate rather than
        # the metadata manager
        new_coord.ignore_axis = self.ignore_axis

        return new_coord

    @classmethod
    def from_coord(cls, coord):
        """Create a new Coord of this type, from the given coordinate."""
        kwargs = {
            "points": coord.core_points(),
            "bounds": coord.core_bounds(),
            "standard_name": coord.standard_name,
            "long_name": coord.long_name,
            "var_name": coord.var_name,
            "units": coord.units,
            "attributes": coord.attributes,
            "coord_system": copy.deepcopy(coord.coord_system),
            "climatological": coord.climatological,
        }
        if issubclass(cls, DimCoord):
            # DimCoord introduces an extra constructor keyword.
            kwargs["circular"] = getattr(coord, "circular", False)

        new_coord = cls(**kwargs)

        # The state of ignore_axis is controlled by the coordinate rather than
        # the metadata manager
        new_coord.ignore_axis = coord.ignore_axis

        return new_coord

    @property
    def points(self):
        """The coordinate points values as a NumPy array."""
        return self._values

    @points.setter
    def points(self, points):
        self._values = points

    @property
    def bounds(self):
<<<<<<< HEAD
        """The coordinate bounds values, as a NumPy array.
=======
        """Coordinate bounds values.
>>>>>>> d95c9e26

        The coordinate bounds values, as a NumPy array,
        or None if no bound values are defined.

        .. note:: The shape of the bound array should be: ``points.shape +
            (n_bounds, )``.

        """
        bounds = None
        if self.has_bounds():
            bounds = self._bounds_dm.data.view()
        return bounds

    @bounds.setter
    def bounds(self, bounds):
        # Ensure the bounds are a compatible shape.
        if bounds is None:
            self._bounds_dm = None
            self.climatological = False
        else:
            bounds = self._sanitise_array(bounds, 2)
            if self.shape != bounds.shape[:-1]:
                raise ValueError("Bounds shape must be compatible with points shape.")
            if not self.has_bounds() or self.core_bounds().shape != bounds.shape:
                # Construct a new bounds DataManager.
                self._bounds_dm = DataManager(bounds)
            else:
                self._bounds_dm.data = bounds

    @property
    def coord_system(self):
        """The coordinate-system of the coordinate."""
        return self._metadata_manager.coord_system

    @coord_system.setter
    def coord_system(self, value):
        self._metadata_manager.coord_system = value

    @property
    def climatological(self):
<<<<<<< HEAD
        """A boolean that controls whether the coordinate is a climatological time axis.
=======
        """Flag for representing a climatological time axis.
>>>>>>> d95c9e26

        A boolean that controls whether the coordinate is a climatological
        time axis, in which case the bounds represent a climatological period
        rather than a normal period.

        Always reads as False if there are no bounds.
        On set, the input value is cast to a boolean, exceptions raised
        if units are not time units or if there are no bounds.

        """
        if not self.has_bounds():
            self._metadata_manager.climatological = False
        if not self.units.is_time_reference():
            self._metadata_manager.climatological = False
        return self._metadata_manager.climatological

    @climatological.setter
    def climatological(self, value):
        # Ensure the bounds are a compatible shape.
        value = bool(value)
        if value:
            if not self.units.is_time_reference():
                emsg = (
                    "Cannot set climatological coordinate, does not have"
                    " valid time reference units, got {!r}."
                )
                raise TypeError(emsg.format(self.units))

            if not self.has_bounds():
                emsg = "Cannot set climatological coordinate, no bounds exist."
                raise ValueError(emsg)

        self._metadata_manager.climatological = value

    @property
    def ignore_axis(self):
        """A boolean that controls whether guess_coord_axis acts on this coordinate.

        Defaults to False, and when set to True it will be skipped by
        guess_coord_axis.
        """
        return self._ignore_axis

    @ignore_axis.setter
    def ignore_axis(self, value):
        if not isinstance(value, bool):
            emsg = "'ignore_axis' can only be set to 'True' or 'False'"
            raise ValueError(emsg)
        self._ignore_axis = value

    def lazy_points(self):
        """Return a lazy array representing the coord points.

        Accessing this method will never cause the points values to be loaded.
        Similarly, calling methods on, or indexing, the returned Array
        will not cause the coord to have loaded points.

        If the data have already been loaded for the coord, the returned
        Array will be a new lazy array wrapper.

        Returns
        -------
        A lazy array, representing the coord points array.

        """
        return super()._lazy_values()

    def lazy_bounds(self):
        """Return a lazy array representing the coord bounds.

        Accessing this method will never cause the bounds values to be loaded.
        Similarly, calling methods on, or indexing, the returned Array
        will not cause the coord to have loaded bounds.

        If the data have already been loaded for the coord, the returned
        Array will be a new lazy array wrapper.

        Returns
        -------
        lazy array
            A lazy array representing the coord bounds array or `None` if the
            coord does not have bounds.

        """
        lazy_bounds = None
        if self.has_bounds():
            lazy_bounds = self._bounds_dm.lazy_data()
        return lazy_bounds

    def core_points(self):
<<<<<<< HEAD
        """Core points array at the core of this coord, which may be a NumPy array or a dask array."""
        return super()._core_values()

    def core_bounds(self):
        """Core bounds.  The points array at the core of this coord, which may be a NumPy array or a dask array."""
=======
        """The points array at the core of this coord, which may be a NumPy array or a dask array."""
        return super()._core_values()

    def core_bounds(self):
        """The points array at the core of this coord, which may be a NumPy array or a dask array."""
>>>>>>> d95c9e26
        result = None
        if self.has_bounds():
            result = self._bounds_dm.core_data()
            if not _lazy.is_lazy_data(result):
                result = result.view()
        return result

    def has_lazy_points(self):
        """Return a boolean whether the coord's points array is a lazy dask array or not."""
        return super()._has_lazy_values()

    def has_lazy_bounds(self):
<<<<<<< HEAD
        """Return a boolean whether the coord's bounds array is a lazy dask array or not.
=======
        """Whether coordinate bounds are lazy.
>>>>>>> d95c9e26

        Return a boolean indicating whether the coord's bounds array is a
        lazy dask array or not.

        """
        result = False
        if self.has_bounds():
            result = self._bounds_dm.has_lazy_data()
        return result

    # Must supply __hash__ as Python 3 does not enable it if __eq__ is defined.
    # NOTE: Violates "objects which compare equal must have the same hash".
    # We ought to remove this, as equality of two coords can *change*, so they
    # really should not be hashable.
    # However, current code needs it, e.g. so we can put them in sets.
    # Fixing it will require changing those uses.  See #962 and #1772.
    def __hash__(self):
        return hash(id(self))

    def cube_dims(self, cube):
        """Return the cube dimensions of this Coord.

        Equivalent to "cube.coord_dims(self)".

        """
        return cube.coord_dims(self)

    def convert_units(self, unit):
        r"""Change the coordinate's units, converting the values in its points and bounds arrays.

        For example, if a coordinate's :attr:`~iris.coords.Coord.units`
        attribute is set to radians then::

            coord.convert_units('degrees')

        will change the coordinate's
        :attr:`~iris.coords.Coord.units` attribute to degrees and
        multiply each value in :attr:`~iris.coords.Coord.points` and
        :attr:`~iris.coords.Coord.bounds` by 180.0/:math:`\pi`.

        Full list of supported units can be found in the UDUNITS-2 documentation
        https://docs.unidata.ucar.edu/udunits/current/#Database
        """
        super().convert_units(unit=unit)

    def cells(self):
        """Return an iterable of Cell instances for this Coord.

        For example::

           for cell in self.cells():
              ...

        """
        if self.ndim != 1:
            raise iris.exceptions.CoordinateMultiDimError(self)

        points = self.points
        bounds = self.bounds
        if self.units.is_time_reference():
            points = self.units.num2date(points)
            if self.has_bounds():
                bounds = self.units.num2date(bounds)

        if self.has_bounds():
            for point, bound in zip(points, bounds):
                yield Cell(point, bound)
        else:
            for point in points:
                yield Cell(point)

    def _sanity_check_bounds(self):
        if self.ndim == 1:
            if self.nbounds != 2:
                raise ValueError(
                    "Invalid operation for {!r}, with {} "
                    "bound(s). Contiguous bounds are only "
                    "defined for 1D coordinates with 2 "
                    "bounds.".format(self.name(), self.nbounds)
                )
        elif self.ndim == 2:
            if self.nbounds != 4:
                raise ValueError(
                    "Invalid operation for {!r}, with {} "
                    "bound(s). Contiguous bounds are only "
                    "defined for 2D coordinates with 4 "
                    "bounds.".format(self.name(), self.nbounds)
                )
        else:
            raise ValueError(
                "Invalid operation for {!r}. Contiguous bounds "
                "are not defined for coordinates with more than "
                "2 dimensions.".format(self.name())
            )

    def _discontiguity_in_bounds(self, rtol=1e-5, atol=1e-8):
        """Check that the bounds of the coordinate are contiguous.

        rtol : float, optional
            Relative tolerance that is used when checking contiguity. Defaults
            to 1e-5.
        atol : float, optional
            Absolute tolerance that is used when checking contiguity. Defaults
            to 1e-8.

        Returns
        -------
        contiguous : bool
            True if there are no discontiguities.
        diffs : array or tuple of arrays
            A boolean array or tuple of boolean arrays which are true where
            there are discontiguities between neighbouring bounds. If self is
            a 2D coord of shape (Y, X), a pair of arrays is returned, where
            the first is an array of differences along the x-axis, of the
            shape (Y, X-1) and the second is an array of differences along
            the y-axis, of the shape (Y-1, X).

        """
        self._sanity_check_bounds()

        if self.ndim == 1:
            contiguous = np.allclose(
                self.bounds[1:, 0], self.bounds[:-1, 1], rtol=rtol, atol=atol
            )
            diffs = ~np.isclose(
                self.bounds[1:, 0], self.bounds[:-1, 1], rtol=rtol, atol=atol
            )

        elif self.ndim == 2:

            def mod360_adjust(compare_axis):
                bounds = self.bounds.copy()

                if compare_axis == "x":
                    # Extract the pairs of upper bounds and lower bounds which
                    # connect along the "x" axis. These connect along indices
                    # as shown by the following diagram:
                    #
                    # 3---2 + 3---2
                    # |   |   |   |
                    # 0---1 + 0---1
                    upper_bounds = np.stack((bounds[:, :-1, 1], bounds[:, :-1, 2]))
                    lower_bounds = np.stack((bounds[:, 1:, 0], bounds[:, 1:, 3]))
                elif compare_axis == "y":
                    # Extract the pairs of upper bounds and lower bounds which
                    # connect along the "y" axis. These connect along indices
                    # as shown by the following diagram:
                    #
                    # 3---2
                    # |   |
                    # 0---1
                    # +   +
                    # 3---2
                    # |   |
                    # 0---1
                    upper_bounds = np.stack((bounds[:-1, :, 3], bounds[:-1, :, 2]))
                    lower_bounds = np.stack((bounds[1:, :, 0], bounds[1:, :, 1]))

                if self.name() in ["longitude", "grid_longitude"]:
                    # If longitude, adjust for longitude wrapping
                    diffs = upper_bounds - lower_bounds
                    index = np.abs(diffs) > 180
                    if index.any():
                        sign = np.sign(diffs)
                        modification = (index.astype(int) * 360) * sign
                        upper_bounds -= modification

                diffs_along_bounds = ~np.isclose(
                    upper_bounds, lower_bounds, rtol=rtol, atol=atol
                )
                diffs_along_axis = np.logical_or(
                    diffs_along_bounds[0], diffs_along_bounds[1]
                )

                contiguous_along_axis = ~np.any(diffs_along_axis)
                return diffs_along_axis, contiguous_along_axis

            diffs_along_x, match_cell_x1 = mod360_adjust(compare_axis="x")
            diffs_along_y, match_cell_y1 = mod360_adjust(compare_axis="y")

            contiguous = match_cell_x1 and match_cell_y1
            diffs = (diffs_along_x, diffs_along_y)

        return contiguous, diffs

    def is_contiguous(self, rtol=1e-05, atol=1e-08):
<<<<<<< HEAD
        """Check if the Coord is bounded with contiguous bounds.
=======
        """Whether coordinate has contiguous bounds.
>>>>>>> d95c9e26

        Return True if, and only if, this Coord is bounded with contiguous
        bounds to within the specified relative and absolute tolerances.

        1D coords are contiguous if the upper bound of a cell aligns,
        within a tolerance, to the lower bound of the next cell along.

        2D coords, with 4 bounds, are contiguous if the lower right corner of
        each cell aligns with the lower left corner of the cell to the right of
        it, and the upper left corner of each cell aligns with the lower left
        corner of the cell above it.

        Parameters
        ----------
        rtol : optional
            The relative tolerance parameter (default is 1e-05).
        atol : optional
            The absolute tolerance parameter (default is 1e-08).

        Returns
        -------
        bool

        """
        if self.has_bounds():
            contiguous, _ = self._discontiguity_in_bounds(rtol=rtol, atol=atol)
        else:
            contiguous = False
        return contiguous

    def contiguous_bounds(self):
<<<<<<< HEAD
        """Return the N+1 bound values for a contiguous bounded 1D coordinate.
=======
        """Contiguous bounds of 1D coordinate.
>>>>>>> d95c9e26

        Return the N+1 bound values for a contiguous bounded 1D coordinate
        of length N, or the (N+1, M+1) bound values for a contiguous bounded 2D
        coordinate of shape (N, M).

        Only 1D or 2D coordinates are supported.

        .. note::

            If the coordinate has bounds, this method assumes they are
            contiguous.

            If the coordinate is 1D and does not have bounds, this method will
            return bounds positioned halfway between the coordinate's points.

            If the coordinate is 2D and does not have bounds, an error will be
            raised.

        """
        if not self.has_bounds():
            if self.ndim == 1:
                warnings.warn(
                    "Coordinate {!r} is not bounded, guessing "
                    "contiguous bounds.".format(self.name()),
                    category=iris.exceptions.IrisGuessBoundsWarning,
                )
                bounds = self._guess_bounds()
            elif self.ndim == 2:
                raise ValueError(
                    "2D coordinate {!r} is not bounded. Guessing "
                    "bounds of 2D coords is not currently "
                    "supported.".format(self.name())
                )
        else:
            self._sanity_check_bounds()
            bounds = self.bounds

        if self.ndim == 1:
            c_bounds = np.resize(bounds[:, 0], bounds.shape[0] + 1)
            c_bounds[-1] = bounds[-1, 1]
        elif self.ndim == 2:
            c_bounds = _get_2d_coord_bound_grid(bounds)
        return c_bounds

    def is_monotonic(self):
        """Return True if, and only if, this Coord is monotonic."""
        if self.ndim != 1:
            raise iris.exceptions.CoordinateMultiDimError(self)

        if self.shape == (1,):
            return True

        if self.points is not None:
            if not iris.util.monotonic(self.points, strict=True):
                return False

        if self.has_bounds():
            for b_index in range(self.nbounds):
                if not iris.util.monotonic(self.bounds[..., b_index], strict=True):
                    return False

        return True

    def is_compatible(self, other, ignore=None):
        """Return whether the coordinate is compatible with another.

        Compatibility is determined by comparing
        :meth:`iris.coords.Coord.name()`, :attr:`iris.coords.Coord.units`,
        :attr:`iris.coords.Coord.coord_system` and
        :attr:`iris.coords.Coord.attributes` that are present in both objects.

        Parameters
        ----------
        other :
            An instance of :class:`iris.coords.Coord`,
            :class:`iris.common.CoordMetadata` or
            :class:`iris.common.DimCoordMetadata`.
        ignore : optional
           A single attribute key or iterable of attribute keys to ignore when
           comparing the coordinates. Default is None. To ignore all
           attributes, set this to other.attributes.

        Returns
        -------
        bool

        """
        compatible = False
        if self.coord_system == other.coord_system:
            compatible = super().is_compatible(other=other, ignore=ignore)

        return compatible

    @property
    def bounds_dtype(self):
<<<<<<< HEAD
        """The NumPy dtype of the coord's bounds.
=======
        """The NumPy dtype of the coordinates bounds.
>>>>>>> d95c9e26

        The NumPy dtype of the coord's bounds. Will be `None` if the coord
        does not have bounds.

        """
        result = None
        if self.has_bounds():
            result = self._bounds_dm.dtype
        return result

    @property
    def nbounds(self):
        """Return the number of bounds that this coordinate has (0 for no bounds)."""
        nbounds = 0
        if self.has_bounds():
            nbounds = self._bounds_dm.shape[-1]
        return nbounds

    def has_bounds(self):
        """Return a boolean indicating whether the coord has a bounds array."""
        return self._bounds_dm is not None

    def cell(self, index):
<<<<<<< HEAD
        """Return the single :class:`Cell` instance from slicing the points/bounds.
=======
        """The point/bound cell at the given coordinate index.
>>>>>>> d95c9e26

        Return the single :class:`Cell` instance which results from slicing the
        points/bounds with the given index.

        """
        index = iris.util._build_full_slice_given_keys(index, self.ndim)

        point = tuple(np.array(self.points[index], ndmin=1).flatten())
        if len(point) != 1:
            raise IndexError(
                "The index %s did not uniquely identify a single "
                "point to create a cell with." % (index,)
            )

        bound = None
        if self.has_bounds():
            bound = tuple(np.array(self.bounds[index], ndmin=1).flatten())

        if self.units.is_time_reference():
            point = self.units.num2date(point)
            if bound is not None:
                bound = self.units.num2date(bound)

        return Cell(point, bound)

    def collapsed(self, dims_to_collapse=None):
        """Return a copy of this coordinate, which has been collapsed along the specified dimensions.

        Replaces the points & bounds with a simple bounded region.
        """
        # Ensure dims_to_collapse is a tuple to be able to pass
        # through to numpy
        if isinstance(dims_to_collapse, (int, np.integer)):
            dims_to_collapse = (dims_to_collapse,)
        if isinstance(dims_to_collapse, list):
            dims_to_collapse = tuple(dims_to_collapse)

        if np.issubdtype(self.dtype, np.str_):
            # Collapse the coordinate by serializing the points and
            # bounds as strings.
            def serialize(x):
                return "|".join([str(i) for i in x.flatten()])

            bounds = None
            if self.has_bounds():
                shape = self._bounds_dm.shape[1:]
                bounds = []
                for index in np.ndindex(shape):
                    index_slice = (slice(None),) + tuple(index)
                    bounds.append(serialize(self.bounds[index_slice]))
                dtype = np.dtype("U{}".format(max(map(len, bounds))))
                bounds = np.array(bounds, dtype=dtype).reshape((1,) + shape)
            points = serialize(self.points)
            dtype = np.dtype("U{}".format(len(points)))
            # Create the new collapsed coordinate.
            coord = self.copy(points=np.array(points, dtype=dtype), bounds=bounds)
        else:
            # Collapse the coordinate by calculating the bounded extremes.
            if self.ndim > 1:
                msg = (
                    "Collapsing a multi-dimensional coordinate. "
                    "Metadata may not be fully descriptive for {!r}."
                )
                warnings.warn(
                    msg.format(self.name()),
                    category=iris.exceptions.IrisVagueMetadataWarning,
                )
            else:
                try:
                    self._sanity_check_bounds()
                except ValueError as exc:
                    msg = (
                        "Cannot check if coordinate is contiguous: {} "
                        "Metadata may not be fully descriptive for {!r}. "
                        "Ignoring bounds."
                    )
                    warnings.warn(
                        msg.format(str(exc), self.name()),
                        category=iris.exceptions.IrisVagueMetadataWarning,
                    )
                    self.bounds = None
                else:
                    if not self.is_contiguous():
                        msg = (
                            "Collapsing a non-contiguous coordinate. "
                            "Metadata may not be fully descriptive for {!r}."
                        )
                        warnings.warn(
                            msg.format(self.name()),
                            category=iris.exceptions.IrisVagueMetadataWarning,
                        )

            if self.has_bounds():
                item = self.core_bounds()
                if dims_to_collapse is not None:
                    # Express main dims_to_collapse as non-negative integers
                    # and add the last (bounds specific) dimension.
                    dims_to_collapse = tuple(
                        dim % self.ndim for dim in dims_to_collapse
                    ) + (-1,)
            else:
                item = self.core_points()

            # Determine the array library for stacking
            al = da if _lazy.is_lazy_data(item) else np

            # Calculate the bounds and points along the right dims
            bounds = al.stack(
                [
                    item.min(axis=dims_to_collapse),
                    item.max(axis=dims_to_collapse),
                ],
                axis=-1,
            )
            points = al.array(bounds.sum(axis=-1) * 0.5, dtype=self.dtype)

            # Create the new collapsed coordinate.
            coord = self.copy(points=points, bounds=bounds)
        return coord

    def _guess_bounds(self, bound_position=0.5):
        """Return bounds for this coordinate based on its points.

        Parameters
        ----------
        bound_position : optional, default=0.5
            The desired position of the bounds relative to the position
            of the points.

        Returns
        -------
        A numpy array of shape (len(self.points), 2).

        Notes
        -----
        .. note::

            This method only works for coordinates with ``coord.ndim == 1``.

        """
        # XXX Consider moving into DimCoord
        # ensure we have monotonic points
        if not self.is_monotonic():
            raise ValueError(
                "Need monotonic points to generate bounds for %s" % self.name()
            )

        if self.ndim != 1:
            raise iris.exceptions.CoordinateMultiDimError(self)

        if self.shape[0] < 2:
            raise ValueError("Cannot guess bounds for a coordinate of length 1.")

        if self.has_bounds():
            raise ValueError(
                "Coord already has bounds. Remove the bounds "
                "before guessing new ones."
            )

        if getattr(self, "circular", False):
            points = np.empty(self.shape[0] + 2)
            points[1:-1] = self.points
            direction = 1 if self.points[-1] > self.points[0] else -1
            points[0] = self.points[-1] - (self.units.modulus * direction)
            points[-1] = self.points[0] + (self.units.modulus * direction)
            diffs = np.diff(points)
        else:
            diffs = np.diff(self.points)
            diffs = np.insert(diffs, 0, diffs[0])
            diffs = np.append(diffs, diffs[-1])

        min_bounds = self.points - diffs[:-1] * bound_position
        max_bounds = self.points + diffs[1:] * (1 - bound_position)

        bounds = np.array([min_bounds, max_bounds]).transpose()

        if self.name() in ("latitude", "grid_latitude") and self.units == "degree":
            points = self.points
            if (points >= -90).all() and (points <= 90).all():
                np.clip(bounds, -90, 90, out=bounds)

        return bounds

    def guess_bounds(self, bound_position=0.5):
        """Add contiguous bounds to a coordinate, calculated from its points.

        Puts a cell boundary at the specified fraction between each point and
        the next, plus extrapolated lowermost and uppermost bound points, so
        that each point lies within a cell.

        With regularly spaced points, the resulting bounds will also be
        regular, and all points lie at the same position within their cell.
        With irregular points, the first and last cells are given the same
        widths as the ones next to them.

        Parameters
        ----------
        bound_position : optional, default=0.5
            The desired position of the bounds relative to the position
            of the points.

        Notes
        -----
        .. note::

            An error is raised if the coordinate already has bounds, is not
            one-dimensional, or is not monotonic.

        .. note::

            Unevenly spaced values, such from a wrapped longitude range, can
            produce unexpected results :  In such cases you should assign
            suitable values directly to the bounds property, instead.

        """
        self.bounds = self._guess_bounds(bound_position)

    def intersect(self, other, return_indices=False):
        """Return a new coordinate from the intersection of two coordinates.

        Both coordinates must be compatible as defined by
        :meth:`~iris.coords.Coord.is_compatible`.

        Parameters
        ----------
        return_indices : optional, default=False
            If True, changes the return behaviour to return the intersection
            indices for the "self" coordinate.

        """
        if not self.is_compatible(other):
            msg = (
                "The coordinates cannot be intersected. They are not "
                "compatible because of differing metadata."
            )
            raise ValueError(msg)

        # Cache self.cells for speed. We can also use the dict for fast index
        # lookup.
        self_cells = {cell: idx for idx, cell in enumerate(self.cells())}

        # Maintain a list of indices on self for which cells exist in both self
        # and other.
        self_intersect_indices = []
        for cell in other.cells():
            if cell in self_cells:
                self_intersect_indices.append(self_cells[cell])

        if return_indices is False and self_intersect_indices == []:
            raise ValueError(
                "No intersection between %s coords possible." % self.name()
            )

        self_intersect_indices = np.array(self_intersect_indices)

        # Return either the indices, or a Coordinate instance of the
        # intersection.
        if return_indices:
            return self_intersect_indices
        else:
            return self[self_intersect_indices]

    def nearest_neighbour_index(self, point):
        """Return the index of the cell nearest to the given point.

        Only works for one-dimensional coordinates.

        For example:

        >>> cube = iris.load_cube(iris.sample_data_path('ostia_monthly.nc'))
        >>> cube.coord('latitude').nearest_neighbour_index(0)
        9
        >>> cube.coord('longitude').nearest_neighbour_index(10)
        12

        .. note:: If the coordinate contains bounds, these will be used to
            determine the nearest neighbour instead of the point values.

        .. note:: For circular coordinates, the 'nearest' point can wrap around
            to the other end of the values.

        """
        points = self.points
        bounds = self.bounds if self.has_bounds() else np.array([])
        if self.ndim != 1:
            raise ValueError(
                "Nearest-neighbour is currently limited"
                " to one-dimensional coordinates."
            )
        do_circular = getattr(self, "circular", False)
        if do_circular:
            wrap_modulus = self.units.modulus
            # wrap 'point' to a range based on lowest points or bounds value.
            wrap_origin = np.min(np.hstack((points, bounds.flatten())))
            point = wrap_origin + (point - wrap_origin) % wrap_modulus

        # Calculate the nearest neighbour.
        # The algorithm:  given a single value (V),
        #   if coord has bounds,
        #     make bounds cells complete and non-overlapping
        #     return first cell containing V
        #   else (no bounds),
        #     find the point which is closest to V
        #     or if two are equally close, return the lowest index
        if self.has_bounds():
            # make bounds ranges complete+separate, so point is in at least one
            increasing = self.bounds[0, 1] > self.bounds[0, 0]
            # identify data type that bounds and point can safely cast to
            dtype = np.result_type(bounds, point)
            bounds = bounds.astype(dtype)
            # sort the bounds cells by their centre values
            sort_inds = np.argsort(np.mean(bounds, axis=1))
            bounds = bounds[sort_inds]
            # replace all adjacent bounds with their averages
            if increasing:
                mid_bounds = 0.5 * (bounds[:-1, 1] + bounds[1:, 0])
                bounds[:-1, 1] = mid_bounds
                bounds[1:, 0] = mid_bounds
            else:
                mid_bounds = 0.5 * (bounds[:-1, 0] + bounds[1:, 1])
                bounds[:-1, 0] = mid_bounds
                bounds[1:, 1] = mid_bounds

            # if point lies beyond either end, fix the end cell to include it
            bounds[0, 0] = min(point, bounds[0, 0])
            bounds[-1, 1] = max(point, bounds[-1, 1])
            # get index of first-occurring cell that contains the point
            inside_cells = np.logical_and(
                point >= np.min(bounds, axis=1),
                point <= np.max(bounds, axis=1),
            )
            result_index = np.where(inside_cells)[0][0]
            # return the original index of the cell (before the bounds sort)
            result_index = sort_inds[result_index]

        # Or, if no bounds, we always have points ...
        else:
            if do_circular:
                # add an extra, wrapped max point (simpler than bounds case)
                # NOTE: circular implies a DimCoord, so *must* be monotonic
                if points[-1] >= points[0]:
                    # ascending value order : add wrapped lowest value to end
                    index_offset = 0
                    points = np.hstack((points, points[0] + wrap_modulus))
                else:
                    # descending order : add wrapped lowest value at start
                    index_offset = 1
                    points = np.hstack((points[-1] + wrap_modulus, points))
            # return index of first-occurring nearest point
            distances = np.abs(points - point)
            result_index = np.where(distances == np.min(distances))[0][0]
            if do_circular:
                # convert index back from circular-adjusted points
                result_index = (result_index - index_offset) % self.shape[0]

        return result_index

    def xml_element(self, doc):
        """Create the :class:`xml.dom.minidom.Element` that describes this :class:`Coord`.

        Parameters
        ----------
        doc :
            The parent :class:`xml.dom.minidom.Document`.

        Returns
        -------
        :class:`xml.dom.minidom.Element`
            The :class:`xml.dom.minidom.Element` that will describe this
            :class:`DimCoord`.

        """
        # Create the XML element as the camelCaseEquivalent of the
        # class name
        element = super().xml_element(doc=doc)

        # Add bounds, points are handled by the parent class.
        if self.has_bounds():
            element.setAttribute("bounds", self._xml_array_repr(self.bounds))

        return element

    def _xml_id_extra(self, unique_value):
        """Coord specific stuff for the xml id."""
        unique_value += str(self.coord_system).encode("utf-8") + b"\0"
        return unique_value


_regular_points = lru_cache(iris.util.regular_points)
"""Caching version of iris.util.regular_points"""


class DimCoord(Coord):
    """A coordinate that is 1D, and numeric.

    With values that have a strict monotonic ordering. Missing values are not
    permitted in a :class:`DimCoord`.

    """

    @classmethod
    def from_regular(
        cls,
        zeroth,
        step,
        count,
        standard_name=None,
        long_name=None,
        var_name=None,
        units=None,
        attributes=None,
        coord_system=None,
        circular=False,
        climatological=False,
        with_bounds=False,
    ):
        """Create a :class:`DimCoord` with regularly spaced points, and optionally bounds.

        The majority of the arguments are defined as for
        :class:`Coord`, but those which differ are defined below.

        Parameters
        ----------
        zeroth :
            The value *prior* to the first point value.
        step :
            The numeric difference between successive point values.
        count :
            The number of point values.
        with_bounds : optional
            If True, the resulting DimCoord will possess bound values
            which are equally spaced around the points. Otherwise no
            bounds values will be defined. Defaults to False.

        """
        # Use lru_cache because this is done repeatedly with the same arguments
        # (particularly in field-based file loading).
        points = _regular_points(zeroth, step, count).copy()
        points.flags.writeable = False

        if with_bounds:
            delta = 0.5 * step
            bounds = np.concatenate([[points - delta], [points + delta]]).T
            bounds.flags.writeable = False
        else:
            bounds = None

        return cls(
            points,
            standard_name=standard_name,
            long_name=long_name,
            var_name=var_name,
            units=units,
            bounds=bounds,
            attributes=attributes,
            coord_system=coord_system,
            circular=circular,
            climatological=climatological,
        )

    def __init__(
        self,
        points,
        standard_name=None,
        long_name=None,
        var_name=None,
        units=None,
        bounds=None,
        attributes=None,
        coord_system=None,
        circular=False,
        climatological=False,
    ):
        """Create a 1D, numeric, and strictly monotonic coordinate with **immutable** points and bounds.

        Missing values are not permitted.

        Parameters
        ----------
        points :
            1D numpy array-like of values (or single value in the case of a
            scalar coordinate) for each cell of the coordinate.  The values
            must be strictly monotonic and masked values are not allowed.
        standard_name : optional, default=None
            CF standard name of the coordinate.
        long_name : optional, default=None
            Descriptive name of the coordinate.
        var_name : optional, default=None
            The netCDF variable name for the coordinate.
        units : :class:`~cf_units.Unit`, optional, default=None
            The :class:`~cf_units.Unit` of the coordinate's values.
            Can be a string, which will be converted to a Unit object.
        bounds : optional, default=None
            An array of values describing the bounds of each cell. Given n
            bounds and m cells, the shape of the bounds array should be
            (m, n). For each bound, the values must be strictly monotonic along
            the cells, and the direction of monotonicity must be consistent
            across the bounds.  For example, a DimCoord with 100 points and two
            bounds per cell would have a bounds array of shape (100, 2), and
            the slices ``bounds[:, 0]`` and ``bounds[:, 1]`` would be monotonic
            in the same direction.  Masked values are not allowed.
            Note if the data is a climatology, `climatological`
            should be set.
        attributes : optional, default=None
            A dictionary containing other CF and user-defined attributes.
        coord_system : :class:`~iris.coord_systems.CoordSystem`, optional, default=None
            A :class:`~iris.coord_systems.CoordSystem` representing the
            coordinate system of the coordinate,
            e.g., a :class:`~iris.coord_systems.GeogCS` for a longitude coordinate.
        circular : bool, optional, default=False
            Whether the coordinate wraps by the :attr:`~iris.coords.DimCoord.units.modulus`
            i.e., the longitude coordinate wraps around the full great circle.
        climatological : bool, optional, default=False
            When True: the coordinate is a NetCDF climatological time axis.
            When True: saving in NetCDF will give the coordinate variable a
            'climatology' attribute and will create a boundary variable called
            '<coordinate-name>_climatology' in place of a standard bounds
            attribute and bounds variable.
            Will set to True when a climatological time axis is loaded
            from NetCDF.
            Always False if no bounds exist.
        """
        # Configure the metadata manager.
        self._metadata_manager = metadata_manager_factory(DimCoordMetadata)

        super().__init__(
            points,
            standard_name=standard_name,
            long_name=long_name,
            var_name=var_name,
            units=units,
            bounds=bounds,
            attributes=attributes,
            coord_system=coord_system,
            climatological=climatological,
        )

        #: Whether the coordinate wraps by ``coord.units.modulus``.
        self.circular = circular

    def __deepcopy__(self, memo):
        """coord.__deepcopy__() -> Deep copy of coordinate.

        Used if copy.deepcopy is called on a coordinate.

        """
        new_coord = copy.deepcopy(super(), memo)
        # Ensure points and bounds arrays are read-only.
        new_coord._values_dm.data.flags.writeable = False
        if new_coord._bounds_dm is not None:
            new_coord._bounds_dm.data.flags.writeable = False
        return new_coord

    @property
    def circular(self):
        return self._metadata_manager.circular

    @circular.setter
    def circular(self, circular):
        self._metadata_manager.circular = bool(circular)

    def copy(self, points=None, bounds=None):
        new_coord = super().copy(points=points, bounds=bounds)
        # Make the arrays read-only.
        new_coord._values_dm.data.flags.writeable = False
        if bounds is not None:
            new_coord._bounds_dm.data.flags.writeable = False
        return new_coord

    def __eq__(self, other):
        result = NotImplemented
        if isinstance(other, DimCoord):
            # The "circular" member participates in DimCoord to DimCoord
            # equivalence. We require to do this explicitly here
            # as the "circular" member does NOT participate in
            # DimCoordMetadata to DimCoordMetadata equivalence.
            result = self.circular == other.circular and super().__eq__(other)
        return result

    # The __ne__ operator from Coord implements the not __eq__ method.

    # For Python 3, we must explicitly re-implement the '__hash__' method, as
    # defining an '__eq__' has blocked its inheritance.  See ...
    # https://docs.python.org/3.1/reference/datamodel.html#object.__hash__
    # "If a class that overrides __eq__() needs to retain the
    # implementation of __hash__() from a parent class, the interpreter
    # must be told this explicitly".
    __hash__ = Coord.__hash__

    def __getitem__(self, key):
        coord = super().__getitem__(key)
        coord.circular = self.circular and coord.shape == self.shape
        return coord

    def collapsed(self, dims_to_collapse=None):
        coord = Coord.collapsed(self, dims_to_collapse=dims_to_collapse)
        if self.circular and self.units.modulus is not None:
            bnds = coord.bounds.copy()
            bnds[0, 1] = coord.bounds[0, 0] + self.units.modulus
            coord.bounds = bnds
            coord.points = np.array(np.sum(coord.bounds) * 0.5, dtype=self.points.dtype)
        # XXX This isn't actually correct, but is ported from the old world.
        coord.circular = False
        return coord

    def _new_points_requirements(self, points):
        """Confirm that a new set of coord points adheres to the requirements.

        Confirm that a new set of coord points adheres to the requirements for
        :class:`~iris.coords.DimCoord` points, being:

        * points are scalar or 1D,
        * points are numeric,
        * points are not masked, and
        * points are monotonic.

        """
        if points.ndim not in (0, 1):
            emsg = "The {!r} {} points array must be scalar or 1-dimensional."
            raise ValueError(emsg.format(self.name(), self.__class__.__name__))
        if not np.issubdtype(points.dtype, np.number):
            emsg = "The {!r} {} points array must be numeric."
            raise ValueError(emsg.format(self.name(), self.__class__.__name__))
        if ma.is_masked(points):
            emsg = "A {!r} {} points array must not be masked."
            raise TypeError(emsg.format(self.name(), self.__class__.__name__))
        if points.size > 1 and not iris.util.monotonic(points, strict=True):
            emsg = "The {!r} {} points array must be strictly monotonic."
            raise ValueError(emsg.format(self.name(), self.__class__.__name__))

    @Coord._values.setter
    def _values(self, points):
        # DimCoord always realises the points, to allow monotonicity checks.
        # Ensure it is an actual array, and also make our own copy so that we
        # can make it read-only.
        points = _lazy.as_concrete_data(points)
        # Make sure that we have an array (any type of array).
        points = np.asanyarray(points)

        # Check validity requirements for dimension-coordinate points.
        self._new_points_requirements(points)
        # Cast to a numpy array for masked arrays with no mask.
        points = np.array(points)

        super(DimCoord, self.__class__)._values.fset(self, points)

        if self._values_dm is not None:
            # Re-fetch the core array, as the super call may replace it.
            points = self._values_dm.core_data()
            # N.B. always a *real* array, as we realised 'points' at the start.

            # Make the array read-only.
            points.flags.writeable = False

    def _new_bounds_requirements(self, bounds):
        """Confirm that a new set of coord bounds adheres to the requirements.

        Confirm that a new set of coord bounds adheres to the requirements for
        :class:`~iris.coords.DimCoord` bounds, being:

        * bounds are compatible in shape with the points
        * bounds are numeric,
        * bounds are not masked, and
        * bounds are monotonic in the first dimension.

        Also reverse the order of the second dimension if necessary to match the
        first dimension's direction.  I.e. both should increase or both should
        decrease.

        """
        # Ensure the bounds are a compatible shape.
        if self.shape != bounds.shape[:-1] and not (
            self.shape == (1,) and bounds.ndim == 1
        ):
            emsg = (
                "The shape of the {!r} {} bounds array should be "
                "points.shape + (n_bounds)"
            )
            raise ValueError(emsg.format(self.name(), self.__class__.__name__))
        # Checks for numeric.
        if not np.issubdtype(bounds.dtype, np.number):
            emsg = "The {!r} {} bounds array must be numeric."
            raise ValueError(emsg.format(self.name(), self.__class__.__name__))
        # Check not masked.
        if ma.is_masked(bounds):
            emsg = "A {!r} {} bounds array must not be masked."
            raise TypeError(emsg.format(self.name(), self.__class__.__name__))

        # Check bounds are monotonic.
        if bounds.ndim > 1:
            n_bounds = bounds.shape[-1]
            n_points = bounds.shape[0]
            if n_points > 1:
                directions = set()
                for b_index in range(n_bounds):
                    monotonic, direction = iris.util.monotonic(
                        bounds[:, b_index], strict=True, return_direction=True
                    )
                    if not monotonic:
                        emsg = "The {!r} {} bounds array must be strictly monotonic."
                        raise ValueError(
                            emsg.format(self.name(), self.__class__.__name__)
                        )
                    directions.add(direction)

                if len(directions) != 1:
                    emsg = (
                        "The direction of monotonicity for {!r} {} must "
                        "be consistent across all bounds."
                    )
                    raise ValueError(emsg.format(self.name(), self.__class__.__name__))

                if n_bounds == 2:
                    # Make ordering of bounds consistent with coord's direction
                    # if possible.
                    (direction,) = directions
                    diffs = bounds[:, 0] - bounds[:, 1]
                    if np.all(np.sign(diffs) == direction):
                        bounds = np.flip(bounds, axis=1)

        return bounds

    @Coord.bounds.setter
    def bounds(self, bounds):
        if bounds is not None:
            # Ensure we have a realised array of new bounds values.
            bounds = _lazy.as_concrete_data(bounds)
            # Make sure we have an array (any type of array).
            bounds = np.asanyarray(bounds)

            # Check validity requirements for dimension-coordinate bounds and reverse
            # trailing dimension if necessary.
            bounds = self._new_bounds_requirements(bounds)
            # Cast to a numpy array for masked arrays with no mask.
            bounds = np.array(bounds)

        # Call the parent bounds setter.
        super(DimCoord, self.__class__).bounds.fset(self, bounds)

        if self._bounds_dm is not None:
            # Re-fetch the core array, as the super call may replace it.
            bounds = self._bounds_dm.core_data()
            # N.B. always a *real* array, as we realised 'bounds' at the start.

            # Ensure the array is read-only.
            bounds.flags.writeable = False

    def is_monotonic(self):
        return True

    def xml_element(self, doc):
        """Create the :class:`xml.dom.minidom.Element` that describes this :class:`DimCoord`.

        Parameters
        ----------
        doc :
            The parent :class:`xml.dom.minidom.Document`.

        Returns
        -------
        :class:`xml.dom.minidom.Element`
            The :class:`xml.dom.minidom.Element` that describes this
            :class:`DimCoord`.

        """
        element = super().xml_element(doc)
        if self.circular:
            element.setAttribute("circular", str(self.circular))
        return element


class AuxCoord(Coord):
    """A CF auxiliary coordinate."""

    def __init__(self, *args, **kwargs):
        """Create a coordinate with **mutable** points and bounds.

        Parameters
        ----------
        points :
            The values (or value in the case of a scalar coordinate) for each
            cell of the coordinate.
        standard_name : optional
            CF standard name of the coordinate.
        long_name : optional
            Descriptive name of the coordinate.
        var_name : optional
            The netCDF variable name for the coordinate.
        unit : :class:`~cf_units.Unit`, optional
            The :class:`~cf_units.Unit` of the coordinate's values.
            Can be a string, which will be converted to a Unit object.
        bounds : optional
            An array of values describing the bounds of each cell. Given n
            bounds for each cell, the shape of the bounds array should be
            points.shape + (n,). For example, a 1D coordinate with 100 points
            and two bounds per cell would have a bounds array of shape
            (100, 2)
            Note if the data is a climatology, `climatological`
            should be set.
        attributes : optional
            A dictionary containing other CF and user-defined attributes.
        coord_system : :class:`~iris.coord_systems.CoordSystem`, optional
            A :class:`~iris.coord_systems.CoordSystem` representing the
            coordinate system of the coordinate,
            e.g., a :class:`~iris.coord_systems.GeogCS` for a longitude coordinate.
        climatological bool, optional
            When True: the coordinate is a NetCDF climatological time axis.
            When True: saving in NetCDF will give the coordinate variable a
            'climatology' attribute and will create a boundary variable called
            '<coordinate-name>_climatology' in place of a standard bounds
            attribute and bounds variable.
            Will set to True when a climatological time axis is loaded
            from NetCDF.
            Always False if no bounds exist.

        """
        super().__init__(*args, **kwargs)

    # Logically, :class:`Coord` is an abstract class and all actual coords must
    # be members of some concrete subclass, i.e. an :class:`AuxCoord` or
    # a :class:`DimCoord`.
    # So we retain :class:`AuxCoord` as a distinct concrete subclass.
    # This provides clarity, backwards compatibility, and so we can add
    # AuxCoord-specific code if needed in future.


class CellMethod(iris.util._OrderedHashable):
    """Represents a sub-cell pre-processing operation."""

    # Declare the attribute names relevant to the _OrderedHashable behaviour.
    _names = ("method", "coord_names", "intervals", "comments")

    #: The name of the operation that was applied. e.g. "mean", "max", etc.
    method = None

    #: The tuple of coordinate names over which the operation was applied.
    coord_names = None

    #: A description of the original intervals over which the operation
    #: was applied.
    intervals = None

    #: Additional comments.
    comments = None

    def __init__(self, method, coords=None, intervals=None, comments=None):
        """Call Method initialise.

        Parameters
        ----------
        method :
            The name of the operation.
        coords : :class:`.Coord` instances, optional
            A single instance or sequence of :class:`.Coord` instances or
            coordinate names.
        intervals : optional
            A single string, or a sequence strings, describing the intervals
            within the cell method.
        comments : optional
            A single string, or a sequence strings, containing any additional
            comments.

        """
        if not isinstance(method, str):
            raise TypeError("'method' must be a string - got a '%s'" % type(method))

        default_name = BaseMetadata.DEFAULT_NAME
        _coords = []

        if coords is None:
            pass
        elif isinstance(coords, Coord):
            _coords.append(coords.name(token=True))
        elif isinstance(coords, str):
            _coords.append(BaseMetadata.token(coords) or default_name)
        else:
            normalise = (
                lambda coord: coord.name(token=True)
                if isinstance(coord, Coord)
                else BaseMetadata.token(coord) or default_name
            )
            _coords.extend([normalise(coord) for coord in coords])

        _intervals = []
        if intervals is None:
            pass
        elif isinstance(intervals, str):
            _intervals = [intervals]
        else:
            _intervals.extend(intervals)

        _comments = []
        if comments is None:
            pass
        elif isinstance(comments, str):
            _comments = [comments]
        else:
            _comments.extend(comments)

        self._init(method, tuple(_coords), tuple(_intervals), tuple(_comments))

    def __str__(self):
        """Return a custom string representation of CellMethod."""
        # Group related coord names intervals and comments together
        coord_string = " ".join([f"{coord}:" for coord in self.coord_names])
        method_string = str(self.method)
        interval_string = " ".join(
            [f"interval: {interval}" for interval in self.intervals]
        )
        comment_string = " ".join([comment for comment in self.comments])

        if interval_string and comment_string:
            comment_string = "".join(
                [f" comment: {comment}" for comment in self.comments]
            )
        cm_summary = f"{coord_string} {method_string}"

        if interval_string or comment_string:
            cm_summary += f" ({interval_string}{comment_string})"

        return cm_summary

    def __add__(self, other):
        # Disable the default tuple behaviour of tuple concatenation
        return NotImplemented

    def xml_element(self, doc):
        """Create the :class:`xml.dom.minidom.Element` that describes this :class:`CellMethod`.

        Parameters
        ----------
        doc :
            The parent :class:`xml.dom.minidom.Document`.

        Returns
        -------
        :class:`xml.dom.minidom.Element`
            The :class:`xml.dom.minidom.Element` that describes this
            :class:`CellMethod`.

        """
        cellMethod_xml_element = doc.createElement("cellMethod")
        cellMethod_xml_element.setAttribute("method", self.method)

        for coord_name, interval, comment in zip_longest(
            self.coord_names, self.intervals, self.comments
        ):
            coord_xml_element = doc.createElement("coord")
            if coord_name is not None:
                coord_xml_element.setAttribute("name", coord_name)
                if interval is not None:
                    coord_xml_element.setAttribute("interval", interval)
                if comment is not None:
                    coord_xml_element.setAttribute("comment", comment)
                cellMethod_xml_element.appendChild(coord_xml_element)

        return cellMethod_xml_element<|MERGE_RESOLUTION|>--- conflicted
+++ resolved
@@ -119,11 +119,7 @@
         self._bounds_dm = None  # Only ever set on Coord-derived instances.
 
     def __getitem__(self, keys):
-<<<<<<< HEAD
         """Return a new dimensional metadata whose values are obtained by conventional array indexing.
-=======
-        """Returns a new dimensional metadata whose values are obtained by conventional array indexing.
->>>>>>> d95c9e26
 
         .. note::
 
@@ -242,11 +238,7 @@
         return self._values_dm.lazy_data()
 
     def _core_values(self):
-<<<<<<< HEAD
         """Value array of this dimensional metadata which may be a NumPy array or a dask array."""
-=======
-        """The values array of this dimensional metadata which may be a NumPy array or a dask array."""
->>>>>>> d95c9e26
         result = self._values_dm.core_data()
         if not _lazy.is_lazy_data(result):
             result = result.view()
@@ -254,11 +246,7 @@
         return result
 
     def _has_lazy_values(self):
-<<<<<<< HEAD
         """Indicate whether the metadata's values array is a lazy dask array or not."""
-=======
-        """Indicates whether the metadata's values array is a lazy dask array or not."""
->>>>>>> d95c9e26
         return self._values_dm.has_lazy_data()
 
     def summary(
@@ -784,11 +772,7 @@
         return self._values_dm.ndim
 
     def has_bounds(self):
-<<<<<<< HEAD
         """Indicate whether the current dimensional metadata object has a bounds array."""
-=======
-        """Indicates whether the current dimensional metadata object has a bounds array."""
->>>>>>> d95c9e26
         # Allows for code to handle unbounded dimensional metadata agnostic of
         # whether the metadata is a coordinate or not.
         return False
@@ -799,11 +783,7 @@
         return self._values_dm.shape
 
     def xml_element(self, doc):
-<<<<<<< HEAD
-        """Create :class:`xml.dom.minidom.Element` that describes :class:`_DimensionalMetadata`.
-=======
         """Create XML element.
->>>>>>> d95c9e26
 
         Create the :class:`xml.dom.minidom.Element` that describes this
         :class:`_DimensionalMetadata`.
@@ -900,11 +880,7 @@
         return result
 
     def _value_type_name(self):
-<<<<<<< HEAD
         """Provide a simple name for the data type of the dimensional metadata values."""
-=======
-        """A simple, readable name for the data type of the dimensional metadata values."""
->>>>>>> d95c9e26
         dtype = self._core_values().dtype
         kind = dtype.kind
         if kind in "SU":
@@ -987,24 +963,16 @@
         return super()._lazy_values()
 
     def core_data(self):
-<<<<<<< HEAD
-        """Core data array at the core of this ancillary variable.
-=======
-        """The data array at the core of this ancillary variable.
->>>>>>> d95c9e26
+        """Data array at the core of this ancillary variable.
 
         The data array at the core of this ancillary variable, which may be a
         NumPy array or a dask array.
 
-        """
+        """  # noqa: D401
         return super()._core_values()
 
     def has_lazy_data(self):
-<<<<<<< HEAD
         """Indicate whether the ancillary variable's data array is a lazy dask array or not."""
-=======
-        """Indicates whether the ancillary variable's data array is a lazy dask array or not."""
->>>>>>> d95c9e26
         return super()._has_lazy_values()
 
     def cube_dims(self, cube):
@@ -1223,11 +1191,7 @@
 
 
 class Cell(namedtuple("Cell", ["point", "bound"])):
-<<<<<<< HEAD
-    """An immutable representation of a single cell of a coordinate.
-=======
     """A coordinate cell containing a single point, or point and bounds.
->>>>>>> d95c9e26
 
     An immutable representation of a single cell of a coordinate, including the
     sample point and/or boundary position.
@@ -1313,11 +1277,7 @@
         return hash((self.point, bound))
 
     def __eq__(self, other):
-<<<<<<< HEAD
         """Compare Cell equality depending on the type of the object to be compared."""
-=======
-        """Compares Cell equality depending on the type of the object to be compared."""
->>>>>>> d95c9e26
         if isinstance(other, (int, float, np.number)) or hasattr(other, "timetuple"):
             if self.bound is not None:
                 return self.contains_point(other)
@@ -1344,11 +1304,7 @@
         return result
 
     def __common_cmp__(self, other, operator_method):
-<<<<<<< HEAD
-        """Perform common methods for rich comparison operators.
-=======
         """Common equality comparison.
->>>>>>> d95c9e26
 
         Common method called by the rich comparison operators. The method of
         checking equality depends on the type of the object to be compared.
@@ -1356,7 +1312,7 @@
         Cell vs Cell comparison is used to define a strict order.
         Non-Cell vs Cell comparison is used to define Constraint matching.
 
-        """
+        """  # noqa: D401
         if (isinstance(other, list) and len(other) == 1) or (
             isinstance(other, np.ndarray) and other.shape == (1,)
         ):
@@ -1623,11 +1579,7 @@
 
     @property
     def bounds(self):
-<<<<<<< HEAD
-        """The coordinate bounds values, as a NumPy array.
-=======
         """Coordinate bounds values.
->>>>>>> d95c9e26
 
         The coordinate bounds values, as a NumPy array,
         or None if no bound values are defined.
@@ -1668,11 +1620,7 @@
 
     @property
     def climatological(self):
-<<<<<<< HEAD
-        """A boolean that controls whether the coordinate is a climatological time axis.
-=======
         """Flag for representing a climatological time axis.
->>>>>>> d95c9e26
 
         A boolean that controls whether the coordinate is a climatological
         time axis, in which case the bounds represent a climatological period
@@ -1763,19 +1711,11 @@
         return lazy_bounds
 
     def core_points(self):
-<<<<<<< HEAD
         """Core points array at the core of this coord, which may be a NumPy array or a dask array."""
         return super()._core_values()
 
     def core_bounds(self):
-        """Core bounds.  The points array at the core of this coord, which may be a NumPy array or a dask array."""
-=======
-        """The points array at the core of this coord, which may be a NumPy array or a dask array."""
-        return super()._core_values()
-
-    def core_bounds(self):
-        """The points array at the core of this coord, which may be a NumPy array or a dask array."""
->>>>>>> d95c9e26
+        """Core bounds. The points array at the core of this coord, which may be a NumPy array or a dask array."""
         result = None
         if self.has_bounds():
             result = self._bounds_dm.core_data()
@@ -1788,11 +1728,7 @@
         return super()._has_lazy_values()
 
     def has_lazy_bounds(self):
-<<<<<<< HEAD
-        """Return a boolean whether the coord's bounds array is a lazy dask array or not.
-=======
         """Whether coordinate bounds are lazy.
->>>>>>> d95c9e26
 
         Return a boolean indicating whether the coord's bounds array is a
         lazy dask array or not.
@@ -1979,11 +1915,7 @@
         return contiguous, diffs
 
     def is_contiguous(self, rtol=1e-05, atol=1e-08):
-<<<<<<< HEAD
-        """Check if the Coord is bounded with contiguous bounds.
-=======
         """Whether coordinate has contiguous bounds.
->>>>>>> d95c9e26
 
         Return True if, and only if, this Coord is bounded with contiguous
         bounds to within the specified relative and absolute tolerances.
@@ -2015,11 +1947,7 @@
         return contiguous
 
     def contiguous_bounds(self):
-<<<<<<< HEAD
-        """Return the N+1 bound values for a contiguous bounded 1D coordinate.
-=======
         """Contiguous bounds of 1D coordinate.
->>>>>>> d95c9e26
 
         Return the N+1 bound values for a contiguous bounded 1D coordinate
         of length N, or the (N+1, M+1) bound values for a contiguous bounded 2D
@@ -2115,11 +2043,7 @@
 
     @property
     def bounds_dtype(self):
-<<<<<<< HEAD
-        """The NumPy dtype of the coord's bounds.
-=======
         """The NumPy dtype of the coordinates bounds.
->>>>>>> d95c9e26
 
         The NumPy dtype of the coord's bounds. Will be `None` if the coord
         does not have bounds.
@@ -2143,11 +2067,7 @@
         return self._bounds_dm is not None
 
     def cell(self, index):
-<<<<<<< HEAD
-        """Return the single :class:`Cell` instance from slicing the points/bounds.
-=======
-        """The point/bound cell at the given coordinate index.
->>>>>>> d95c9e26
+        """Point/bound cell at the given coordinate index.
 
         Return the single :class:`Cell` instance which results from slicing the
         points/bounds with the given index.
