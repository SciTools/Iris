extend = "pyproject.toml"

lint.ignore = [
    # NOTE: To find a rule code to fix, run:
    #    ruff --select="ALL" --statistics lib/iris/<sub-package>

    # Pyflakes (F)
    # https://docs.astral.sh/ruff/rules/#pyflakes-f
    "F",

    # pycodestyle (E, W)
    # https://docs.astral.sh/ruff/rules/#pycodestyle-e-w
    "E",
    "W",

    # mccabe (C90)
    # https://docs.astral.sh/ruff/rules/#mccabe-c90
    "C90",

    # pep8-naming (N)
    # https://docs.astral.sh/ruff/rules/#pep8-naming-n
    "N",

    # pydocstyle (D)
    # https://docs.astral.sh/ruff/rules/#pydocstyle-d
    # (D-1) Permanent
    "D105",  # Missing docstring in magic method
    # (D-2) Temporary, to be removed when we are more compliant. Rare cases mmove  to (1).
    "D417",  # Missing argument descriptions in the docstring
    "D101",  # Missing docstring in public class
    "D102",  # Missing docstring in public method
    "D104",  # Missing docstring in public package
    "D106",  # Missing docstring in public nested class
    # (D-3) Temporary, before an initial review, either fix ocurrenvces or move to (2).
    "D100",  # Missing docstring in public module
    "D103",  # Missing docstring in public function
    "D200",  # One-line docstring should fit on one line
    "D202",  # No blank lines allowed after function docstring
    "D205",  # 1 blank line required between summary line and description
    "D209",  # Multi-line docstring closing quotes should be on a separate line
    "D401",  # First line of docstring should be in imperative mood: ...
    "D404",  # First word of the docstring should not be "This"
    "D405",  # Section name should be properly capitalized
    "D406",  # Section name should end with a newline
    "D407",  # Missing dashed underline after section
<<<<<<< HEAD
    "D412",  # No blank lines allowed between a section header and its content 
=======
    "D409",  # Section underline should match the length of its name
    "D410",  # Missing blank line after section
>>>>>>> 3383f006

    # pyupgrade (UP)
    # https://docs.astral.sh/ruff/rules/#pyupgrade-up
    "UP",

    # flake8-annotations (ANN)
    # https://docs.astral.sh/ruff/rules/#flake8-annotations-ann
    "ANN",

    # flake8-bandit (S)
    # https://docs.astral.sh/ruff/rules/#flake8-bandit-s
    "S",

    # flake8-blind-except (BLE)
    # https://docs.astral.sh/ruff/rules/#flake8-blind-except-ble
    "BLE",

    # flake8-boolean-trap (FBT)
    # https://docs.astral.sh/ruff/rules/#flake8-boolean-trap-fbt
    "FBT",

    # flake8-bugbear (B)
    # https://docs.astral.sh/ruff/rules/#flake8-bugbear-b
    "B",

    # flake8-builtins (A)
    # https://docs.astral.sh/ruff/rules/#flake8-builtins-a
    "A",

    # flake8-copyright (CPY)
    # https://docs.astral.sh/ruff/rules/#flake8-copyright-cpy
    "CPY",

    # flake8-comprehensions (C4)
    # https://docs.astral.sh/ruff/rules/#flake8-comprehensions-c4
    "C4",

    # flake8-datetimez (DTZ)
    # https://docs.astral.sh/ruff/rules/#flake8-datetimez-dtz
    "DTZ",

    # flake8-errmsg (EM)
    # https://docs.astral.sh/ruff/rules/#flake8-errmsg-em
    "EM",

    # flake8-future-annotations (FA)
    # https://docs.astral.sh/ruff/rules/#flake8-future-annotations-fa
    "FA",

    # flake8-implicit-str-concat (ISC)
    # https://docs.astral.sh/ruff/rules/#flake8-implicit-str-concat-isc
    "ISC",

    # flake8-logging-format (G)
    # https://docs.astral.sh/ruff/rules/#flake8-logging-format-g
    "G",

    # flake8-no-pep420 (INP)
    # https://docs.astral.sh/ruff/rules/#flake8-no-pep420-inp
    "INP",

    # flake8-pie (PIE)
    # https://docs.astral.sh/ruff/rules/#flake8-pie-pie
    "PIE",

    # flake8-print (T20)
    # https://docs.astral.sh/ruff/rules/#flake8-print-t20
    "T20",

    # flake8-pyi (PYI)
    # https://docs.astral.sh/ruff/rules/#flake8-pyi-pyi
    "PYI",

    # flake8-pytest-style (PT)
    # https://docs.astral.sh/ruff/rules/#flake8-pytest-style-pt
    "PT",

    # flake8-raise (RSE)
    # https://docs.astral.sh/ruff/rules/#flake8-raise-rse
    "RSE",

    # flake8-return (RET)
    # https://docs.astral.sh/ruff/rules/#flake8-return-ret
    "RET",

    # flake8-self (SLF)
    # https://docs.astral.sh/ruff/rules/#flake8-self-slf
    "SLF",

    # flake8-slots (SLOT)
    # https://docs.astral.sh/ruff/rules/#flake8-slots-slot
    "SLOT",

    # flake8-simplify (SIM)
    # https://docs.astral.sh/ruff/rules/#flake8-simplify-sim
    "SIM",

    # flake8-tidy-imports (TID)
    # https://docs.astral.sh/ruff/rules/#flake8-tidy-imports-tid
    "TID",

    # flake8-type-checking (TCH)
    # https://docs.astral.sh/ruff/rules/#flake8-type-checking-tch
    "TCH",

    # flake8-unused-arguments (ARG)
    # https://docs.astral.sh/ruff/rules/#flake8-unused-arguments-arg
    "ARG",

    # flake8-use-pathlib (PTH)
    # https://docs.astral.sh/ruff/rules/#flake8-use-pathlib-pth
    "PTH",

    # flake8-todos (TD)
    # https://docs.astral.sh/ruff/rules/#flake8-todos-td
    "TD",

    # flake8-fixme (FIX)
    # https://docs.astral.sh/ruff/rules/#flake8-fixme-fix
    "FIX",

    # eradicate (ERA)
    # https://docs.astral.sh/ruff/rules/#eradicate-era
    "ERA",

    # pandas-vet (PD)
    # https://docs.astral.sh/ruff/rules/#pandas-vet-pd
    "PD",

    # pygrep-hooks (PGH)
    # https://docs.astral.sh/ruff/rules/#pygrep-hooks-pgh
    "PGH",

    # Pylint (PL)
    # https://docs.astral.sh/ruff/rules/#pylint-pl
    "PL",

    # tryceratops (TRY)
    # https://docs.astral.sh/ruff/rules/#tryceratops-try
    "TRY",

    # flynt (FLY)
    # https://docs.astral.sh/ruff/rules/#flynt-fly
    "FLY",

    # Airflow (AIR)
    # https://docs.astral.sh/ruff/rules/#airflow-air
    "AIR",

    # Perflint (PERF)
    # https://docs.astral.sh/ruff/rules/#perflint-perf
    "PERF",

    # Ruff-specific rules (RUF)
    # https://docs.astral.sh/ruff/rules/#ruff-specific-rules-ruf
    "RUF",
]<|MERGE_RESOLUTION|>--- conflicted
+++ resolved
@@ -43,12 +43,7 @@
     "D405",  # Section name should be properly capitalized
     "D406",  # Section name should end with a newline
     "D407",  # Missing dashed underline after section
-<<<<<<< HEAD
-    "D412",  # No blank lines allowed between a section header and its content 
-=======
     "D409",  # Section underline should match the length of its name
-    "D410",  # Missing blank line after section
->>>>>>> 3383f006
 
     # pyupgrade (UP)
     # https://docs.astral.sh/ruff/rules/#pyupgrade-up
