extend = "pyproject.toml"

lint.ignore = [
    # NOTE: To find a rule code to fix, run:
    #    ruff --select="ALL" --statistics lib/iris/<sub-package>

    # Pyflakes (F)
    # https://docs.astral.sh/ruff/rules/#pyflakes-f
    "F",

    # pycodestyle (E, W)
    # https://docs.astral.sh/ruff/rules/#pycodestyle-e-w
    "E",
    "W",

    # mccabe (C90)
    # https://docs.astral.sh/ruff/rules/#mccabe-c90
    "C90",

    # pep8-naming (N)
    # https://docs.astral.sh/ruff/rules/#pep8-naming-n
    "N",

    # pydocstyle (D)
    # https://docs.astral.sh/ruff/rules/#pydocstyle-d
    # (D-1) Permanent
    "D105",  # Missing docstring in magic method
    # (D-2) Temporary, to be removed when we are more compliant. Rare cases mmove  to (1).
    "D417",  # Missing argument descriptions in the docstring
    "D101",  # Missing docstring in public class
    "D102",  # Missing docstring in public method
    "D104",  # Missing docstring in public package
    "D106",  # Missing docstring in public nested class
    # (D-3) Temporary, before an initial review, either fix ocurrenvces or move to (2).
    "D100",  # Missing docstring in public module
    "D103",  # Missing docstring in public function
    "D200",  # One-line docstring should fit on one line
    "D202",  # No blank lines allowed after function docstring
    "D205",  # 1 blank line required between summary line and description
    "D208",  # Docstring is over-indented
    "D209",  # Multi-line docstring closing quotes should be on a separate line
    "D211",  # No blank lines allowed before class docstring
    "D214",  # Section is over-indented
    "D300",  # triple double quotes `""" / Use triple single quotes `'''`
<<<<<<< HEAD
    "D301",  # Use `r"""` if any backslashes in a docstring
=======
    "D400",  # First line should end with a period
>>>>>>> 67be8017
    "D401",  # First line of docstring should be in imperative mood: ...
    "D403",  # First word of the first line should be capitalized
    "D404",  # First word of the docstring should not be "This"
    "D405",  # Section name should be properly capitalized
    "D406",  # Section name should end with a newline
    "D407",  # Missing dashed underline after section
    "D409",  # Section underline should match the length of its name
    "D410",  # Missing blank line after section
    "D411",  # Missing blank line before section
    "D412",  # No blank lines allowed between a section header and its content 

    # pyupgrade (UP)
    # https://docs.astral.sh/ruff/rules/#pyupgrade-up
    "UP",

    # flake8-annotations (ANN)
    # https://docs.astral.sh/ruff/rules/#flake8-annotations-ann
    "ANN",

    # flake8-bandit (S)
    # https://docs.astral.sh/ruff/rules/#flake8-bandit-s
    "S",

    # flake8-blind-except (BLE)
    # https://docs.astral.sh/ruff/rules/#flake8-blind-except-ble
    "BLE",

    # flake8-boolean-trap (FBT)
    # https://docs.astral.sh/ruff/rules/#flake8-boolean-trap-fbt
    "FBT",

    # flake8-bugbear (B)
    # https://docs.astral.sh/ruff/rules/#flake8-bugbear-b
    "B",

    # flake8-builtins (A)
    # https://docs.astral.sh/ruff/rules/#flake8-builtins-a
    "A",

    # flake8-copyright (CPY)
    # https://docs.astral.sh/ruff/rules/#flake8-copyright-cpy
    "CPY",

    # flake8-comprehensions (C4)
    # https://docs.astral.sh/ruff/rules/#flake8-comprehensions-c4
    "C4",

    # flake8-datetimez (DTZ)
    # https://docs.astral.sh/ruff/rules/#flake8-datetimez-dtz
    "DTZ",

    # flake8-errmsg (EM)
    # https://docs.astral.sh/ruff/rules/#flake8-errmsg-em
    "EM",

    # flake8-future-annotations (FA)
    # https://docs.astral.sh/ruff/rules/#flake8-future-annotations-fa
    "FA",

    # flake8-implicit-str-concat (ISC)
    # https://docs.astral.sh/ruff/rules/#flake8-implicit-str-concat-isc
    "ISC",

    # flake8-logging-format (G)
    # https://docs.astral.sh/ruff/rules/#flake8-logging-format-g
    "G",

    # flake8-no-pep420 (INP)
    # https://docs.astral.sh/ruff/rules/#flake8-no-pep420-inp
    "INP",

    # flake8-pie (PIE)
    # https://docs.astral.sh/ruff/rules/#flake8-pie-pie
    "PIE",

    # flake8-print (T20)
    # https://docs.astral.sh/ruff/rules/#flake8-print-t20
    "T20",

    # flake8-pyi (PYI)
    # https://docs.astral.sh/ruff/rules/#flake8-pyi-pyi
    "PYI",

    # flake8-pytest-style (PT)
    # https://docs.astral.sh/ruff/rules/#flake8-pytest-style-pt
    "PT",

    # flake8-raise (RSE)
    # https://docs.astral.sh/ruff/rules/#flake8-raise-rse
    "RSE",

    # flake8-return (RET)
    # https://docs.astral.sh/ruff/rules/#flake8-return-ret
    "RET",

    # flake8-self (SLF)
    # https://docs.astral.sh/ruff/rules/#flake8-self-slf
    "SLF",

    # flake8-slots (SLOT)
    # https://docs.astral.sh/ruff/rules/#flake8-slots-slot
    "SLOT",

    # flake8-simplify (SIM)
    # https://docs.astral.sh/ruff/rules/#flake8-simplify-sim
    "SIM",

    # flake8-tidy-imports (TID)
    # https://docs.astral.sh/ruff/rules/#flake8-tidy-imports-tid
    "TID",

    # flake8-type-checking (TCH)
    # https://docs.astral.sh/ruff/rules/#flake8-type-checking-tch
    "TCH",

    # flake8-unused-arguments (ARG)
    # https://docs.astral.sh/ruff/rules/#flake8-unused-arguments-arg
    "ARG",

    # flake8-use-pathlib (PTH)
    # https://docs.astral.sh/ruff/rules/#flake8-use-pathlib-pth
    "PTH",

    # flake8-todos (TD)
    # https://docs.astral.sh/ruff/rules/#flake8-todos-td
    "TD",

    # flake8-fixme (FIX)
    # https://docs.astral.sh/ruff/rules/#flake8-fixme-fix
    "FIX",

    # eradicate (ERA)
    # https://docs.astral.sh/ruff/rules/#eradicate-era
    "ERA",

    # pandas-vet (PD)
    # https://docs.astral.sh/ruff/rules/#pandas-vet-pd
    "PD",

    # pygrep-hooks (PGH)
    # https://docs.astral.sh/ruff/rules/#pygrep-hooks-pgh
    "PGH",

    # Pylint (PL)
    # https://docs.astral.sh/ruff/rules/#pylint-pl
    "PL",

    # tryceratops (TRY)
    # https://docs.astral.sh/ruff/rules/#tryceratops-try
    "TRY",

    # flynt (FLY)
    # https://docs.astral.sh/ruff/rules/#flynt-fly
    "FLY",

    # Airflow (AIR)
    # https://docs.astral.sh/ruff/rules/#airflow-air
    "AIR",

    # Perflint (PERF)
    # https://docs.astral.sh/ruff/rules/#perflint-perf
    "PERF",

    # Ruff-specific rules (RUF)
    # https://docs.astral.sh/ruff/rules/#ruff-specific-rules-ruf
    "RUF",
]<|MERGE_RESOLUTION|>--- conflicted
+++ resolved
@@ -42,11 +42,7 @@
     "D211",  # No blank lines allowed before class docstring
     "D214",  # Section is over-indented
     "D300",  # triple double quotes `""" / Use triple single quotes `'''`
-<<<<<<< HEAD
-    "D301",  # Use `r"""` if any backslashes in a docstring
-=======
     "D400",  # First line should end with a period
->>>>>>> 67be8017
     "D401",  # First line of docstring should be in imperative mood: ...
     "D403",  # First word of the first line should be capitalized
     "D404",  # First word of the docstring should not be "This"
